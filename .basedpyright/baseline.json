{
    "files": {
        "./examples/derivative.py": [
            {
                "code": "reportAny",
                "range": {
                    "startColumn": 0,
                    "endColumn": 1,
                    "lineCount": 1
                }
            },
            {
                "code": "reportAny",
                "range": {
                    "startColumn": 3,
                    "endColumn": 4,
                    "lineCount": 1
                }
            },
            {
                "code": "reportAny",
                "range": {
                    "startColumn": 0,
                    "endColumn": 1,
                    "lineCount": 1
                }
            },
            {
                "code": "reportAny",
                "range": {
                    "startColumn": 11,
                    "endColumn": 18,
                    "lineCount": 1
                }
            },
            {
                "code": "reportAny",
                "range": {
                    "startColumn": 0,
                    "endColumn": 5,
                    "lineCount": 1
                }
            },
            {
                "code": "reportAny",
                "range": {
                    "startColumn": 19,
                    "endColumn": 26,
                    "lineCount": 1
                }
            },
            {
                "code": "reportUnknownVariableType",
                "range": {
                    "startColumn": 0,
                    "endColumn": 14,
                    "lineCount": 1
                }
            },
            {
                "code": "reportAny",
                "range": {
                    "startColumn": 38,
                    "endColumn": 39,
                    "lineCount": 1
                }
            },
            {
                "code": "reportUnknownVariableType",
                "range": {
                    "startColumn": 0,
                    "endColumn": 9,
                    "lineCount": 1
                }
            },
            {
                "code": "reportUnknownArgumentType",
                "range": {
                    "startColumn": 22,
                    "endColumn": 39,
                    "lineCount": 1
                }
            }
        ],
        "./examples/plot-basis.py": [
            {
                "code": "reportUnknownVariableType",
                "range": {
                    "startColumn": 0,
                    "endColumn": 10,
                    "lineCount": 1
                }
            },
            {
                "code": "reportUnknownMemberType",
                "range": {
                    "startColumn": 14,
                    "endColumn": 26,
                    "lineCount": 1
                }
            },
            {
                "code": "reportGeneralTypeIssues",
                "range": {
                    "startColumn": 4,
                    "endColumn": 22,
                    "lineCount": 1
                }
            },
            {
                "code": "reportUnknownVariableType",
                "range": {
                    "startColumn": 5,
                    "endColumn": 6,
                    "lineCount": 1
                }
            },
            {
                "code": "reportUnknownVariableType",
                "range": {
                    "startColumn": 8,
                    "endColumn": 9,
                    "lineCount": 1
                }
            },
            {
                "code": "reportUnknownMemberType",
                "range": {
                    "startColumn": 4,
                    "endColumn": 20,
                    "lineCount": 1
                }
            },
            {
                "code": "reportUnknownArgumentType",
                "range": {
                    "startColumn": 21,
                    "endColumn": 74,
                    "lineCount": 1
                }
            },
            {
                "code": "reportUnknownMemberType",
                "range": {
                    "startColumn": 4,
                    "endColumn": 24,
                    "lineCount": 1
                }
            },
            {
                "code": "reportUnknownMemberType",
                "range": {
                    "startColumn": 4,
                    "endColumn": 21,
                    "lineCount": 1
                }
            },
            {
                "code": "reportUnknownArgumentType",
                "range": {
                    "startColumn": 22,
                    "endColumn": 32,
                    "lineCount": 1
                }
            },
            {
                "code": "reportUnknownVariableType",
                "range": {
                    "startColumn": 0,
                    "endColumn": 9,
                    "lineCount": 1
                }
            },
            {
                "code": "reportUnknownArgumentType",
                "range": {
                    "startColumn": 22,
                    "endColumn": 31,
                    "lineCount": 1
                }
            },
            {
                "code": "reportUnknownVariableType",
                "range": {
                    "startColumn": 0,
                    "endColumn": 13,
                    "lineCount": 1
                }
            },
            {
                "code": "reportUnknownArgumentType",
                "range": {
                    "startColumn": 26,
                    "endColumn": 39,
                    "lineCount": 1
                }
            },
            {
                "code": "reportUnknownVariableType",
                "range": {
                    "startColumn": 0,
                    "endColumn": 10,
                    "lineCount": 1
                }
            },
            {
                "code": "reportUnknownArgumentType",
                "range": {
                    "startColumn": 23,
                    "endColumn": 33,
                    "lineCount": 1
                }
            },
            {
                "code": "reportAny",
                "range": {
                    "startColumn": 0,
                    "endColumn": 1,
                    "lineCount": 1
                }
            },
            {
                "code": "reportAny",
                "range": {
                    "startColumn": 3,
                    "endColumn": 4,
                    "lineCount": 1
                }
            },
            {
                "code": "reportUnknownMemberType",
                "range": {
                    "startColumn": 6,
                    "endColumn": 16,
                    "lineCount": 1
                }
            },
            {
                "code": "reportUnknownMemberType",
                "range": {
                    "startColumn": 0,
                    "endColumn": 12,
                    "lineCount": 1
                }
            },
            {
                "code": "reportUnknownMemberType",
                "range": {
                    "startColumn": 0,
                    "endColumn": 17,
                    "lineCount": 1
                }
            },
            {
                "code": "reportAny",
                "range": {
                    "startColumn": 18,
                    "endColumn": 19,
                    "lineCount": 1
                }
            },
            {
                "code": "reportAny",
                "range": {
                    "startColumn": 21,
                    "endColumn": 22,
                    "lineCount": 1
                }
            },
            {
                "code": "reportAny",
                "range": {
                    "startColumn": 24,
                    "endColumn": 29,
                    "lineCount": 1
                }
            },
            {
                "code": "reportUnknownMemberType",
                "range": {
                    "startColumn": 0,
                    "endColumn": 15,
                    "lineCount": 1
                }
            },
            {
                "code": "reportUnknownMemberType",
                "range": {
                    "startColumn": 0,
                    "endColumn": 11,
                    "lineCount": 1
                }
            },
            {
                "code": "reportUnknownMemberType",
                "range": {
                    "startColumn": 0,
                    "endColumn": 8,
                    "lineCount": 1
                }
            }
        ],
        "./examples/plot-nodes.py": [
            {
                "code": "reportUnreachable",
                "range": {
                    "startColumn": 4,
                    "endColumn": 73,
                    "lineCount": 4
                }
            },
            {
                "code": "reportUnnecessaryComparison",
                "range": {
                    "startColumn": 3,
                    "endColumn": 12,
                    "lineCount": 1
                }
            },
            {
                "code": "reportUnknownMemberType",
                "range": {
                    "startColumn": 4,
                    "endColumn": 11,
                    "lineCount": 1
                }
            },
            {
                "code": "reportAny",
                "range": {
                    "startColumn": 12,
                    "endColumn": 19,
                    "lineCount": 1
                }
            },
            {
                "code": "reportAny",
                "range": {
                    "startColumn": 21,
                    "endColumn": 28,
                    "lineCount": 1
                }
            },
            {
                "code": "reportUnknownMemberType",
                "range": {
                    "startColumn": 4,
                    "endColumn": 11,
                    "lineCount": 1
                }
            },
            {
                "code": "reportUnknownMemberType",
                "range": {
                    "startColumn": 4,
                    "endColumn": 11,
                    "lineCount": 1
                }
            },
            {
                "code": "reportUnknownMemberType",
                "range": {
                    "startColumn": 9,
                    "endColumn": 19,
                    "lineCount": 1
                }
            },
            {
                "code": "reportUnknownMemberType",
                "range": {
                    "startColumn": 4,
                    "endColumn": 11,
                    "lineCount": 1
                }
            },
            {
                "code": "reportAny",
                "range": {
                    "startColumn": 12,
                    "endColumn": 19,
                    "lineCount": 1
                }
            },
            {
                "code": "reportAny",
                "range": {
                    "startColumn": 21,
                    "endColumn": 28,
                    "lineCount": 1
                }
            },
            {
                "code": "reportAny",
                "range": {
                    "startColumn": 30,
                    "endColumn": 37,
                    "lineCount": 1
                }
            },
            {
                "code": "reportUnknownMemberType",
                "range": {
                    "startColumn": 4,
                    "endColumn": 11,
                    "lineCount": 1
                }
            }
        ],
        "./examples/plot-padua-nodes.py": [
            {
                "code": "reportUnknownMemberType",
                "range": {
                    "startColumn": 10,
                    "endColumn": 20,
                    "lineCount": 1
                }
            },
            {
                "code": "reportUnknownMemberType",
                "range": {
                    "startColumn": 4,
                    "endColumn": 11,
                    "lineCount": 1
                }
            },
            {
                "code": "reportUnknownMemberType",
                "range": {
                    "startColumn": 4,
                    "endColumn": 11,
                    "lineCount": 1
                }
            },
            {
                "code": "reportAny",
                "range": {
                    "startColumn": 12,
                    "endColumn": 20,
                    "lineCount": 1
                }
            },
            {
                "code": "reportAny",
                "range": {
                    "startColumn": 22,
                    "endColumn": 30,
                    "lineCount": 1
                }
            },
            {
                "code": "reportUnknownVariableType",
                "range": {
                    "startColumn": 11,
                    "endColumn": 13,
                    "lineCount": 1
                }
            },
            {
                "code": "reportUnknownMemberType",
                "range": {
                    "startColumn": 27,
                    "endColumn": 34,
                    "lineCount": 1
                }
            },
            {
                "code": "reportUnknownArgumentType",
                "range": {
                    "startColumn": 27,
                    "endColumn": 34,
                    "lineCount": 1
                }
            },
            {
                "code": "reportUnknownMemberType",
                "range": {
                    "startColumn": 8,
                    "endColumn": 15,
                    "lineCount": 1
                }
            },
            {
                "code": "reportAny",
                "range": {
                    "startColumn": 16,
                    "endColumn": 24,
                    "lineCount": 1
                }
            },
            {
                "code": "reportAny",
                "range": {
                    "startColumn": 26,
                    "endColumn": 34,
                    "lineCount": 1
                }
            },
            {
                "code": "reportUnknownMemberType",
                "range": {
                    "startColumn": 8,
                    "endColumn": 15,
                    "lineCount": 1
                }
            },
            {
                "code": "reportCallIssue",
                "range": {
                    "startColumn": 21,
                    "endColumn": 27,
                    "lineCount": 1
                }
            },
            {
                "code": "reportUnknownMemberType",
                "range": {
                    "startColumn": 4,
                    "endColumn": 15,
                    "lineCount": 1
                }
            },
            {
                "code": "reportUnknownMemberType",
                "range": {
                    "startColumn": 4,
                    "endColumn": 12,
                    "lineCount": 1
                }
            },
            {
                "code": "reportAny",
                "range": {
                    "startColumn": 21,
                    "endColumn": 31,
                    "lineCount": 1
                }
            },
            {
                "code": "reportAny",
                "range": {
                    "startColumn": 21,
                    "endColumn": 31,
                    "lineCount": 1
                }
            },
            {
                "code": "reportAny",
                "range": {
                    "startColumn": 33,
                    "endColumn": 42,
                    "lineCount": 1
                }
            },
            {
                "code": "reportAny",
                "range": {
                    "startColumn": 33,
                    "endColumn": 42,
                    "lineCount": 1
                }
            },
            {
                "code": "reportAny",
                "range": {
                    "startColumn": 44,
                    "endColumn": 54,
                    "lineCount": 1
                }
            },
            {
                "code": "reportAny",
                "range": {
                    "startColumn": 44,
                    "endColumn": 54,
                    "lineCount": 1
                }
            },
            {
                "code": "reportAny",
                "range": {
                    "startColumn": 56,
                    "endColumn": 67,
                    "lineCount": 1
                }
            },
            {
                "code": "reportAny",
                "range": {
                    "startColumn": 56,
                    "endColumn": 67,
                    "lineCount": 1
                }
            }
        ],
        "./examples/plot-quadrature-nodes.py": [
            {
                "code": "reportMissingTypeStubs",
                "range": {
                    "startColumn": 13,
                    "endColumn": 39,
                    "lineCount": 1
                }
            },
            {
                "code": "reportUnknownMemberType",
                "range": {
                    "startColumn": 10,
                    "endColumn": 20,
                    "lineCount": 1
                }
            },
            {
                "code": "reportUnknownMemberType",
                "range": {
                    "startColumn": 4,
                    "endColumn": 11,
                    "lineCount": 1
                }
            },
            {
                "code": "reportUnknownMemberType",
                "range": {
                    "startColumn": 13,
                    "endColumn": 27,
                    "lineCount": 1
                }
            },
            {
                "code": "reportUnknownArgumentType",
                "range": {
                    "startColumn": 13,
                    "endColumn": 27,
                    "lineCount": 1
                }
            },
            {
                "code": "reportUnknownMemberType",
                "range": {
                    "startColumn": 4,
                    "endColumn": 11,
                    "lineCount": 1
                }
            },
            {
                "code": "reportAny",
                "range": {
                    "startColumn": 13,
                    "endColumn": 23,
                    "lineCount": 1
                }
            },
            {
                "code": "reportUnknownMemberType",
                "range": {
                    "startColumn": 4,
                    "endColumn": 11,
                    "lineCount": 1
                }
            },
            {
                "code": "reportArgumentType",
                "range": {
                    "startColumn": 16,
                    "endColumn": 27,
                    "lineCount": 1
                }
            },
            {
                "code": "reportArgumentType",
                "range": {
                    "startColumn": 16,
                    "endColumn": 27,
                    "lineCount": 1
                }
            },
            {
                "code": "reportUnknownMemberType",
                "range": {
                    "startColumn": 8,
                    "endColumn": 19,
                    "lineCount": 1
                }
            },
            {
                "code": "reportAttributeAccessIssue",
                "range": {
                    "startColumn": 11,
                    "endColumn": 19,
                    "lineCount": 1
                }
            },
            {
                "code": "reportUnknownMemberType",
                "range": {
                    "startColumn": 8,
                    "endColumn": 20,
                    "lineCount": 1
                }
            },
            {
                "code": "reportAttributeAccessIssue",
                "range": {
                    "startColumn": 11,
                    "endColumn": 20,
                    "lineCount": 1
                }
            },
            {
                "code": "reportUnknownMemberType",
                "range": {
                    "startColumn": 8,
                    "endColumn": 21,
                    "lineCount": 1
                }
            },
            {
                "code": "reportUnknownMemberType",
                "range": {
                    "startColumn": 8,
                    "endColumn": 21,
                    "lineCount": 1
                }
            },
            {
                "code": "reportUnknownMemberType",
                "range": {
                    "startColumn": 8,
                    "endColumn": 20,
                    "lineCount": 1
                }
            },
            {
                "code": "reportUnknownMemberType",
                "range": {
                    "startColumn": 4,
                    "endColumn": 15,
                    "lineCount": 1
                }
            },
            {
                "code": "reportUnknownMemberType",
                "range": {
                    "startColumn": 8,
                    "endColumn": 16,
                    "lineCount": 1
                }
            },
            {
                "code": "reportAny",
                "range": {
                    "startColumn": 31,
                    "endColumn": 40,
                    "lineCount": 1
                }
            },
            {
                "code": "reportAny",
                "range": {
                    "startColumn": 31,
                    "endColumn": 40,
                    "lineCount": 1
                }
            },
            {
                "code": "reportAny",
                "range": {
                    "startColumn": 42,
                    "endColumn": 52,
                    "lineCount": 1
                }
            },
            {
                "code": "reportAny",
                "range": {
                    "startColumn": 42,
                    "endColumn": 52,
                    "lineCount": 1
                }
            },
            {
                "code": "reportAny",
                "range": {
                    "startColumn": 54,
                    "endColumn": 63,
                    "lineCount": 1
                }
            },
            {
                "code": "reportAny",
                "range": {
                    "startColumn": 54,
                    "endColumn": 63,
                    "lineCount": 1
                }
            },
            {
                "code": "reportAny",
                "range": {
                    "startColumn": 41,
                    "endColumn": 55,
                    "lineCount": 1
                }
            },
            {
                "code": "reportAny",
                "range": {
                    "startColumn": 41,
                    "endColumn": 55,
                    "lineCount": 1
                }
            },
            {
                "code": "reportAny",
                "range": {
                    "startColumn": 36,
                    "endColumn": 45,
                    "lineCount": 1
                }
            },
            {
                "code": "reportAny",
                "range": {
                    "startColumn": 36,
                    "endColumn": 45,
                    "lineCount": 1
                }
            }
        ],
        "./examples/plot-warp.py": [
            {
                "code": "reportUnknownMemberType",
                "range": {
                    "startColumn": 4,
                    "endColumn": 11,
                    "lineCount": 1
                }
            },
            {
                "code": "reportUnknownMemberType",
                "range": {
                    "startColumn": 0,
                    "endColumn": 9,
                    "lineCount": 1
                }
            },
            {
                "code": "reportUnknownMemberType",
                "range": {
                    "startColumn": 0,
                    "endColumn": 7,
                    "lineCount": 1
                }
            }
        ],
        "./examples/prism-forms.py": [
            {
                "code": "reportAny",
                "range": {
                    "startColumn": 0,
                    "endColumn": 1,
                    "lineCount": 1
                }
            },
            {
                "code": "reportAny",
                "range": {
                    "startColumn": 17,
                    "endColumn": 25,
                    "lineCount": 1
                }
            },
            {
                "code": "reportAny",
                "range": {
                    "startColumn": 0,
                    "endColumn": 5,
                    "lineCount": 1
                }
            },
            {
                "code": "reportAny",
                "range": {
                    "startColumn": 22,
                    "endColumn": 30,
                    "lineCount": 1
                }
            },
            {
                "code": "reportAny",
                "range": {
                    "startColumn": 41,
                    "endColumn": 49,
                    "lineCount": 1
                }
            },
            {
                "code": "reportUnknownVariableType",
                "range": {
                    "startColumn": 0,
                    "endColumn": 8,
                    "lineCount": 1
                }
            },
            {
                "code": "reportUnknownMemberType",
                "range": {
                    "startColumn": 22,
                    "endColumn": 30,
                    "lineCount": 1
                }
            },
            {
                "code": "reportUnknownVariableType",
                "range": {
                    "startColumn": 0,
                    "endColumn": 5,
                    "lineCount": 1
                }
            },
            {
                "code": "reportUnknownArgumentType",
                "range": {
                    "startColumn": 23,
                    "endColumn": 39,
                    "lineCount": 1
                }
            },
            {
                "code": "reportAny",
                "range": {
                    "startColumn": 58,
                    "endColumn": 63,
                    "lineCount": 1
                }
            }
        ],
        "./modepy/matrices.py": [
            {
                "code": "reportAny",
                "range": {
                    "startColumn": 4,
                    "endColumn": 10,
                    "lineCount": 1
                }
            },
            {
                "code": "reportReturnType",
                "range": {
                    "startColumn": 15,
                    "endColumn": 50,
                    "lineCount": 1
                }
            },
            {
                "code": "reportArgumentType",
                "range": {
                    "startColumn": 33,
                    "endColumn": 42,
                    "lineCount": 1
                }
            },
            {
                "code": "reportAny",
                "range": {
                    "startColumn": 4,
                    "endColumn": 10,
                    "lineCount": 1
                }
            },
            {
                "code": "reportUnusedVariable",
                "range": {
                    "startColumn": 24,
                    "endColumn": 25,
                    "lineCount": 1
                }
            },
            {
                "code": "reportAny",
                "range": {
                    "startColumn": 4,
                    "endColumn": 15,
                    "lineCount": 1
                }
            },
            {
                "code": "reportAny",
                "range": {
                    "startColumn": 38,
                    "endColumn": 49,
                    "lineCount": 1
                }
            },
            {
                "code": "reportAny",
                "range": {
                    "startColumn": 4,
                    "endColumn": 20,
                    "lineCount": 1
                }
            },
            {
                "code": "reportUnknownParameterType",
                "range": {
                    "startColumn": 8,
                    "endColumn": 17,
                    "lineCount": 1
                }
            },
            {
                "code": "reportUnknownParameterType",
                "range": {
                    "startColumn": 18,
                    "endColumn": 19,
                    "lineCount": 1
                }
            },
            {
                "code": "reportMissingParameterType",
                "range": {
                    "startColumn": 18,
                    "endColumn": 19,
                    "lineCount": 1
                }
            },
            {
                "code": "reportUnknownMemberType",
                "range": {
                    "startColumn": 15,
                    "endColumn": 22,
                    "lineCount": 1
                }
            },
            {
                "code": "reportUnknownVariableType",
                "range": {
                    "startColumn": 15,
                    "endColumn": 39,
                    "lineCount": 1
                }
            },
            {
                "code": "reportUnknownMemberType",
                "range": {
                    "startColumn": 29,
                    "endColumn": 36,
                    "lineCount": 1
                }
            },
            {
                "code": "reportUnknownMemberType",
                "range": {
                    "startColumn": 16,
                    "endColumn": 57,
                    "lineCount": 1
                }
            },
            {
                "code": "reportUnknownArgumentType",
                "range": {
                    "startColumn": 16,
                    "endColumn": 57,
                    "lineCount": 1
                }
            },
            {
                "code": "reportUnknownMemberType",
                "range": {
                    "startColumn": 25,
                    "endColumn": 34,
                    "lineCount": 1
                }
            },
            {
                "code": "reportUnknownArgumentType",
                "range": {
                    "startColumn": 25,
                    "endColumn": 34,
                    "lineCount": 1
                }
            },
            {
                "code": "reportAny",
                "range": {
                    "startColumn": 36,
                    "endColumn": 54,
                    "lineCount": 1
                }
            },
            {
                "code": "reportAny",
                "range": {
                    "startColumn": 36,
                    "endColumn": 54,
                    "lineCount": 1
                }
            },
            {
                "code": "reportAny",
                "range": {
                    "startColumn": 20,
                    "endColumn": 62,
                    "lineCount": 1
                }
            },
            {
                "code": "reportAny",
                "range": {
                    "startColumn": 27,
                    "endColumn": 43,
                    "lineCount": 1
                }
            },
            {
                "code": "reportUnknownMemberType",
                "range": {
                    "startColumn": 23,
                    "endColumn": 46,
                    "lineCount": 1
                }
            },
            {
                "code": "reportUnknownArgumentType",
                "range": {
                    "startColumn": 23,
                    "endColumn": 46,
                    "lineCount": 1
                }
            },
            {
                "code": "reportUnknownMemberType",
                "range": {
                    "startColumn": 32,
                    "endColumn": 37,
                    "lineCount": 1
                }
            },
            {
                "code": "reportUnknownArgumentType",
                "range": {
                    "startColumn": 32,
                    "endColumn": 37,
                    "lineCount": 1
                }
            },
            {
                "code": "reportUnknownMemberType",
                "range": {
                    "startColumn": 39,
                    "endColumn": 43,
                    "lineCount": 1
                }
            },
            {
                "code": "reportUnknownArgumentType",
                "range": {
                    "startColumn": 39,
                    "endColumn": 43,
                    "lineCount": 1
                }
            },
            {
                "code": "reportAny",
                "range": {
                    "startColumn": 11,
                    "endColumn": 29,
                    "lineCount": 1
                }
            },
            {
                "code": "reportUnknownMemberType",
                "range": {
                    "startColumn": 23,
                    "endColumn": 28,
                    "lineCount": 1
                }
            },
            {
                "code": "reportUnknownArgumentType",
                "range": {
                    "startColumn": 23,
                    "endColumn": 28,
                    "lineCount": 1
                }
            },
            {
                "code": "reportUnknownVariableType",
                "range": {
                    "startColumn": 4,
                    "endColumn": 13,
                    "lineCount": 1
                }
            },
            {
                "code": "reportUnknownMemberType",
                "range": {
                    "startColumn": 16,
                    "endColumn": 57,
                    "lineCount": 1
                }
            },
            {
                "code": "reportUnknownVariableType",
                "range": {
                    "startColumn": 11,
                    "endColumn": 37,
                    "lineCount": 1
                }
            },
            {
                "code": "reportUnknownMemberType",
                "range": {
                    "startColumn": 20,
                    "endColumn": 25,
                    "lineCount": 1
                }
            },
            {
                "code": "reportUnknownArgumentType",
                "range": {
                    "startColumn": 20,
                    "endColumn": 25,
                    "lineCount": 1
                }
            },
            {
                "code": "reportUnknownArgumentType",
                "range": {
                    "startColumn": 27,
                    "endColumn": 36,
                    "lineCount": 1
                }
            },
            {
                "code": "reportAny",
                "range": {
                    "startColumn": 4,
                    "endColumn": 18,
                    "lineCount": 1
                }
            },
            {
                "code": "reportUnknownVariableType",
                "range": {
                    "startColumn": 11,
                    "endColumn": 69,
                    "lineCount": 1
                }
            },
            {
                "code": "reportUnknownMemberType",
                "range": {
                    "startColumn": 20,
                    "endColumn": 32,
                    "lineCount": 1
                }
            },
            {
                "code": "reportUnknownArgumentType",
                "range": {
                    "startColumn": 20,
                    "endColumn": 32,
                    "lineCount": 1
                }
            },
            {
                "code": "reportAny",
                "range": {
                    "startColumn": 34,
                    "endColumn": 68,
                    "lineCount": 1
                }
            },
            {
                "code": "reportUnreachable",
                "range": {
                    "startColumn": 8,
                    "endColumn": 77,
                    "lineCount": 1
                }
            },
            {
                "code": "reportUnknownVariableType",
                "range": {
                    "startColumn": 11,
                    "endColumn": 71,
                    "lineCount": 2
                }
            },
            {
                "code": "reportUnknownMemberType",
                "range": {
                    "startColumn": 20,
                    "endColumn": 25,
                    "lineCount": 1
                }
            },
            {
                "code": "reportUnknownArgumentType",
                "range": {
                    "startColumn": 20,
                    "endColumn": 25,
                    "lineCount": 1
                }
            },
            {
                "code": "reportAny",
                "range": {
                    "startColumn": 4,
                    "endColumn": 15,
                    "lineCount": 1
                }
            },
            {
                "code": "reportAny",
                "range": {
                    "startColumn": 17,
                    "endColumn": 28,
                    "lineCount": 1
                }
            },
            {
                "code": "reportUnknownVariableType",
                "range": {
                    "startColumn": 11,
                    "endColumn": 56,
                    "lineCount": 1
                }
            },
            {
                "code": "reportUnknownMemberType",
                "range": {
                    "startColumn": 20,
                    "endColumn": 29,
                    "lineCount": 1
                }
            },
            {
                "code": "reportUnknownArgumentType",
                "range": {
                    "startColumn": 20,
                    "endColumn": 29,
                    "lineCount": 1
                }
            },
            {
                "code": "reportUnknownVariableType",
                "range": {
                    "startColumn": 11,
                    "endColumn": 68,
                    "lineCount": 3
                }
            },
            {
                "code": "reportUnknownMemberType",
                "range": {
                    "startColumn": 20,
                    "endColumn": 29,
                    "lineCount": 1
                }
            },
            {
                "code": "reportUnknownArgumentType",
                "range": {
                    "startColumn": 20,
                    "endColumn": 29,
                    "lineCount": 1
                }
            }
        ],
        "./modepy/modal_decay.py": [
            {
                "code": "reportAny",
                "range": {
                    "startColumn": 4,
                    "endColumn": 7,
                    "lineCount": 1
                }
            },
            {
                "code": "reportAny",
                "range": {
                    "startColumn": 9,
                    "endColumn": 21,
                    "lineCount": 1
                }
            },
            {
                "code": "reportAny",
                "range": {
                    "startColumn": 20,
                    "endColumn": 23,
                    "lineCount": 1
                }
            },
            {
                "code": "reportUnknownVariableType",
                "range": {
                    "startColumn": 8,
                    "endColumn": 20,
                    "lineCount": 1
                }
            },
            {
                "code": "reportUnknownArgumentType",
                "range": {
                    "startColumn": 32,
                    "endColumn": 13,
                    "lineCount": 5
                }
            },
            {
                "code": "reportCallIssue",
                "range": {
                    "startColumn": 12,
                    "endColumn": 24,
                    "lineCount": 1
                }
            },
            {
                "code": "reportArgumentType",
                "range": {
                    "startColumn": 16,
                    "endColumn": 23,
                    "lineCount": 1
                }
            },
            {
                "code": "reportAny",
                "range": {
                    "startColumn": 4,
                    "endColumn": 13,
                    "lineCount": 1
                }
            },
            {
                "code": "reportUnknownArgumentType",
                "range": {
                    "startColumn": 23,
                    "endColumn": 35,
                    "lineCount": 1
                }
            },
            {
                "code": "reportAny",
                "range": {
                    "startColumn": 4,
                    "endColumn": 9,
                    "lineCount": 1
                }
            },
            {
                "code": "reportAny",
                "range": {
                    "startColumn": 31,
                    "endColumn": 38,
                    "lineCount": 1
                }
            },
            {
                "code": "reportAny",
                "range": {
                    "startColumn": 4,
                    "endColumn": 13,
                    "lineCount": 1
                }
            },
            {
                "code": "reportAny",
                "range": {
                    "startColumn": 15,
                    "endColumn": 21,
                    "lineCount": 1
                }
            },
            {
                "code": "reportAny",
                "range": {
                    "startColumn": 21,
                    "endColumn": 30,
                    "lineCount": 1
                }
            },
            {
                "code": "reportAny",
                "range": {
                    "startColumn": 8,
                    "endColumn": 16,
                    "lineCount": 1
                }
            },
            {
                "code": "reportAny",
                "range": {
                    "startColumn": 8,
                    "endColumn": 15,
                    "lineCount": 1
                }
            },
            {
                "code": "reportAny",
                "range": {
                    "startColumn": 22,
                    "endColumn": 34,
                    "lineCount": 1
                }
            },
            {
                "code": "reportAny",
                "range": {
                    "startColumn": 36,
                    "endColumn": 48,
                    "lineCount": 1
                }
            },
            {
                "code": "reportAny",
                "range": {
                    "startColumn": 27,
                    "endColumn": 35,
                    "lineCount": 1
                }
            },
            {
                "code": "reportAny",
                "range": {
                    "startColumn": 16,
                    "endColumn": 23,
                    "lineCount": 1
                }
            },
            {
                "code": "reportAny",
                "range": {
                    "startColumn": 4,
                    "endColumn": 19,
                    "lineCount": 1
                }
            },
            {
                "code": "reportAny",
                "range": {
                    "startColumn": 4,
                    "endColumn": 19,
                    "lineCount": 1
                }
            },
            {
                "code": "reportAny",
                "range": {
                    "startColumn": 4,
                    "endColumn": 20,
                    "lineCount": 1
                }
            },
            {
                "code": "reportAny",
                "range": {
                    "startColumn": 30,
                    "endColumn": 81,
                    "lineCount": 1
                }
            },
            {
                "code": "reportAny",
                "range": {
                    "startColumn": 4,
                    "endColumn": 14,
                    "lineCount": 1
                }
            },
            {
                "code": "reportAny",
                "range": {
                    "startColumn": 17,
                    "endColumn": 70,
                    "lineCount": 1
                }
            },
            {
                "code": "reportAny",
                "range": {
                    "startColumn": 33,
                    "endColumn": 67,
                    "lineCount": 1
                }
            },
            {
                "code": "reportAny",
                "range": {
                    "startColumn": 33,
                    "endColumn": 67,
                    "lineCount": 1
                }
            },
            {
                "code": "reportAny",
                "range": {
                    "startColumn": 4,
                    "endColumn": 12,
                    "lineCount": 1
                }
            },
            {
                "code": "reportAny",
                "range": {
                    "startColumn": 4,
                    "endColumn": 9,
                    "lineCount": 1
                }
            },
            {
                "code": "reportAny",
                "range": {
                    "startColumn": 19,
                    "endColumn": 35,
                    "lineCount": 1
                }
            },
            {
                "code": "reportUnknownMemberType",
                "range": {
                    "startColumn": 8,
                    "endColumn": 15,
                    "lineCount": 1
                }
            },
            {
                "code": "reportAny",
                "range": {
                    "startColumn": 16,
                    "endColumn": 37,
                    "lineCount": 1
                }
            },
            {
                "code": "reportAny",
                "range": {
                    "startColumn": 16,
                    "endColumn": 37,
                    "lineCount": 1
                }
            },
            {
                "code": "reportAny",
                "range": {
                    "startColumn": 8,
                    "endColumn": 11,
                    "lineCount": 1
                }
            },
            {
                "code": "reportAny",
                "range": {
                    "startColumn": 21,
                    "endColumn": 61,
                    "lineCount": 2
                }
            },
            {
                "code": "reportUnknownMemberType",
                "range": {
                    "startColumn": 8,
                    "endColumn": 15,
                    "lineCount": 1
                }
            },
            {
                "code": "reportAny",
                "range": {
                    "startColumn": 16,
                    "endColumn": 24,
                    "lineCount": 1
                }
            },
            {
                "code": "reportAny",
                "range": {
                    "startColumn": 16,
                    "endColumn": 24,
                    "lineCount": 1
                }
            },
            {
                "code": "reportUnknownMemberType",
                "range": {
                    "startColumn": 8,
                    "endColumn": 15,
                    "lineCount": 1
                }
            },
            {
                "code": "reportAny",
                "range": {
                    "startColumn": 4,
                    "endColumn": 12,
                    "lineCount": 1
                }
            },
            {
                "code": "reportAny",
                "range": {
                    "startColumn": 23,
                    "endColumn": 49,
                    "lineCount": 1
                }
            },
            {
                "code": "reportAny",
                "range": {
                    "startColumn": 4,
                    "endColumn": 10,
                    "lineCount": 1
                }
            },
            {
                "code": "reportAny",
                "range": {
                    "startColumn": 11,
                    "endColumn": 17,
                    "lineCount": 1
                }
            }
        ],
        "./modepy/modes.py": [
            {
                "code": "reportUnknownVariableType",
                "range": {
                    "startColumn": 4,
                    "endColumn": 6,
                    "lineCount": 1
                }
            },
            {
                "code": "reportAssignmentType",
                "range": {
                    "startColumn": 28,
                    "endColumn": 55,
                    "lineCount": 1
                }
            },
            {
                "code": "reportArgumentType",
                "range": {
                    "startColumn": 14,
                    "endColumn": 24,
                    "lineCount": 3
                }
            },
            {
                "code": "reportUnknownArgumentType",
                "range": {
                    "startColumn": 8,
                    "endColumn": 63,
                    "lineCount": 1
                }
            },
            {
                "code": "reportArgumentType",
                "range": {
                    "startColumn": 18,
                    "endColumn": 33,
                    "lineCount": 3
                }
            },
            {
                "code": "reportUnknownArgumentType",
                "range": {
                    "startColumn": 12,
                    "endColumn": 51,
                    "lineCount": 1
                }
            },
            {
                "code": "reportReturnType",
                "range": {
                    "startColumn": 15,
                    "endColumn": 18,
                    "lineCount": 1
                }
            },
            {
                "code": "reportUnknownVariableType",
                "range": {
                    "startColumn": 15,
                    "endColumn": 18,
                    "lineCount": 1
                }
            },
            {
                "code": "reportReturnType",
                "range": {
                    "startColumn": 15,
                    "endColumn": 78,
                    "lineCount": 1
                }
            },
            {
                "code": "reportUnknownVariableType",
                "range": {
                    "startColumn": 15,
                    "endColumn": 78,
                    "lineCount": 1
                }
            },
            {
                "code": "reportUnknownParameterType",
                "range": {
                    "startColumn": 10,
                    "endColumn": 11,
                    "lineCount": 1
                }
            },
            {
                "code": "reportMissingParameterType",
                "range": {
                    "startColumn": 10,
                    "endColumn": 11,
                    "lineCount": 1
                }
            },
            {
                "code": "reportUnknownParameterType",
                "range": {
                    "startColumn": 13,
                    "endColumn": 14,
                    "lineCount": 1
                }
            },
            {
                "code": "reportMissingParameterType",
                "range": {
                    "startColumn": 13,
                    "endColumn": 14,
                    "lineCount": 1
                }
            },
            {
                "code": "reportUnknownArgumentType",
                "range": {
                    "startColumn": 17,
                    "endColumn": 22,
                    "lineCount": 1
                }
            },
            {
                "code": "reportUnknownArgumentType",
                "range": {
                    "startColumn": 33,
                    "endColumn": 38,
                    "lineCount": 1
                }
            },
            {
                "code": "reportUnknownArgumentType",
                "range": {
                    "startColumn": 48,
                    "endColumn": 57,
                    "lineCount": 1
                }
            },
            {
                "code": "reportUnknownArgumentType",
                "range": {
                    "startColumn": 16,
                    "endColumn": 73,
                    "lineCount": 1
                }
            },
            {
                "code": "reportUnknownMemberType",
                "range": {
                    "startColumn": 22,
                    "endColumn": 73,
                    "lineCount": 1
                }
            },
            {
                "code": "reportUnknownMemberType",
                "range": {
                    "startColumn": 31,
                    "endColumn": 68,
                    "lineCount": 1
                }
            },
            {
                "code": "reportUnknownArgumentType",
                "range": {
                    "startColumn": 31,
                    "endColumn": 68,
                    "lineCount": 1
                }
            },
            {
                "code": "reportReturnType",
                "range": {
                    "startColumn": 11,
                    "endColumn": 52,
                    "lineCount": 1
                }
            },
            {
                "code": "reportUnknownVariableType",
                "range": {
                    "startColumn": 11,
                    "endColumn": 52,
                    "lineCount": 1
                }
            },
            {
                "code": "reportUnknownArgumentType",
                "range": {
                    "startColumn": 23,
                    "endColumn": 26,
                    "lineCount": 1
                }
            },
            {
                "code": "reportUnknownArgumentType",
                "range": {
                    "startColumn": 40,
                    "endColumn": 55,
                    "lineCount": 1
                }
            },
            {
                "code": "reportAny",
                "range": {
                    "startColumn": 4,
                    "endColumn": 5,
                    "lineCount": 1
                }
            },
            {
                "code": "reportAny",
                "range": {
                    "startColumn": 7,
                    "endColumn": 8,
                    "lineCount": 1
                }
            },
            {
                "code": "reportAny",
                "range": {
                    "startColumn": 20,
                    "endColumn": 22,
                    "lineCount": 1
                }
            },
            {
                "code": "reportAny",
                "range": {
                    "startColumn": 20,
                    "endColumn": 22,
                    "lineCount": 1
                }
            },
            {
                "code": "reportAny",
                "range": {
                    "startColumn": 20,
                    "endColumn": 22,
                    "lineCount": 1
                }
            },
            {
                "code": "reportAny",
                "range": {
                    "startColumn": 4,
                    "endColumn": 6,
                    "lineCount": 1
                }
            },
            {
                "code": "reportAny",
                "range": {
                    "startColumn": 25,
                    "endColumn": 26,
                    "lineCount": 1
                }
            },
            {
                "code": "reportAny",
                "range": {
                    "startColumn": 4,
                    "endColumn": 6,
                    "lineCount": 1
                }
            },
            {
                "code": "reportAny",
                "range": {
                    "startColumn": 29,
                    "endColumn": 30,
                    "lineCount": 1
                }
            },
            {
                "code": "reportAny",
                "range": {
                    "startColumn": 11,
                    "endColumn": 38,
                    "lineCount": 1
                }
            },
            {
                "code": "reportAny",
                "range": {
                    "startColumn": 4,
                    "endColumn": 5,
                    "lineCount": 1
                }
            },
            {
                "code": "reportAny",
                "range": {
                    "startColumn": 7,
                    "endColumn": 8,
                    "lineCount": 1
                }
            },
            {
                "code": "reportUnknownVariableType",
                "range": {
                    "startColumn": 4,
                    "endColumn": 11,
                    "lineCount": 1
                }
            },
            {
                "code": "reportOperatorIssue",
                "range": {
                    "startColumn": 14,
                    "endColumn": 20,
                    "lineCount": 1
                }
            },
            {
                "code": "reportUnknownVariableType",
                "range": {
                    "startColumn": 8,
                    "endColumn": 15,
                    "lineCount": 1
                }
            },
            {
                "code": "reportOperatorIssue",
                "range": {
                    "startColumn": 18,
                    "endColumn": 46,
                    "lineCount": 1
                }
            },
            {
                "code": "reportUnknownVariableType",
                "range": {
                    "startColumn": 4,
                    "endColumn": 11,
                    "lineCount": 1
                }
            },
            {
                "code": "reportOperatorIssue",
                "range": {
                    "startColumn": 14,
                    "endColumn": 34,
                    "lineCount": 1
                }
            },
            {
                "code": "reportOperatorIssue",
                "range": {
                    "startColumn": 18,
                    "endColumn": 34,
                    "lineCount": 1
                }
            },
            {
                "code": "reportUnknownVariableType",
                "range": {
                    "startColumn": 8,
                    "endColumn": 15,
                    "lineCount": 1
                }
            },
            {
                "code": "reportUnknownVariableType",
                "range": {
                    "startColumn": 4,
                    "endColumn": 7,
                    "lineCount": 1
                }
            },
            {
                "code": "reportOperatorIssue",
                "range": {
                    "startColumn": 10,
                    "endColumn": 30,
                    "lineCount": 1
                }
            },
            {
                "code": "reportUnknownVariableType",
                "range": {
                    "startColumn": 8,
                    "endColumn": 11,
                    "lineCount": 1
                }
            },
            {
                "code": "reportOperatorIssue",
                "range": {
                    "startColumn": 14,
                    "endColumn": 47,
                    "lineCount": 1
                }
            },
            {
                "code": "reportOperatorIssue",
                "range": {
                    "startColumn": 18,
                    "endColumn": 47,
                    "lineCount": 1
                }
            },
            {
                "code": "reportUnknownVariableType",
                "range": {
                    "startColumn": 4,
                    "endColumn": 11,
                    "lineCount": 1
                }
            },
            {
                "code": "reportOperatorIssue",
                "range": {
                    "startColumn": 14,
                    "endColumn": 28,
                    "lineCount": 1
                }
            },
            {
                "code": "reportOperatorIssue",
                "range": {
                    "startColumn": 22,
                    "endColumn": 28,
                    "lineCount": 1
                }
            },
            {
                "code": "reportUnknownVariableType",
                "range": {
                    "startColumn": 4,
                    "endColumn": 11,
                    "lineCount": 1
                }
            },
            {
                "code": "reportUnknownVariableType",
                "range": {
                    "startColumn": 4,
                    "endColumn": 11,
                    "lineCount": 1
                }
            },
            {
                "code": "reportReturnType",
                "range": {
                    "startColumn": 11,
                    "endColumn": 27,
                    "lineCount": 1
                }
            },
            {
                "code": "reportUnknownVariableType",
                "range": {
                    "startColumn": 11,
                    "endColumn": 27,
                    "lineCount": 1
                }
            },
            {
                "code": "reportUnknownArgumentType",
                "range": {
                    "startColumn": 23,
                    "endColumn": 26,
                    "lineCount": 1
                }
            },
            {
                "code": "reportUnknownArgumentType",
                "range": {
                    "startColumn": 40,
                    "endColumn": 56,
                    "lineCount": 1
                }
            },
            {
                "code": "reportUnknownArgumentType",
                "range": {
                    "startColumn": 23,
                    "endColumn": 27,
                    "lineCount": 1
                }
            },
            {
                "code": "reportUnknownArgumentType",
                "range": {
                    "startColumn": 41,
                    "endColumn": 56,
                    "lineCount": 1
                }
            },
            {
                "code": "reportReturnType",
                "range": {
                    "startColumn": 11,
                    "endColumn": 18,
                    "lineCount": 1
                }
            },
            {
                "code": "reportAny",
                "range": {
                    "startColumn": 4,
                    "endColumn": 5,
                    "lineCount": 1
                }
            },
            {
                "code": "reportAny",
                "range": {
                    "startColumn": 7,
                    "endColumn": 8,
                    "lineCount": 1
                }
            },
            {
                "code": "reportAny",
                "range": {
                    "startColumn": 10,
                    "endColumn": 11,
                    "lineCount": 1
                }
            },
            {
                "code": "reportAny",
                "range": {
                    "startColumn": 4,
                    "endColumn": 5,
                    "lineCount": 1
                }
            },
            {
                "code": "reportAny",
                "range": {
                    "startColumn": 7,
                    "endColumn": 8,
                    "lineCount": 1
                }
            },
            {
                "code": "reportAny",
                "range": {
                    "startColumn": 10,
                    "endColumn": 11,
                    "lineCount": 1
                }
            },
            {
                "code": "reportUnknownVariableType",
                "range": {
                    "startColumn": 4,
                    "endColumn": 11,
                    "lineCount": 1
                }
            },
            {
                "code": "reportOperatorIssue",
                "range": {
                    "startColumn": 14,
                    "endColumn": 20,
                    "lineCount": 1
                }
            },
            {
                "code": "reportOperatorIssue",
                "range": {
                    "startColumn": 14,
                    "endColumn": 23,
                    "lineCount": 1
                }
            },
            {
                "code": "reportUnknownVariableType",
                "range": {
                    "startColumn": 8,
                    "endColumn": 15,
                    "lineCount": 1
                }
            },
            {
                "code": "reportOperatorIssue",
                "range": {
                    "startColumn": 18,
                    "endColumn": 46,
                    "lineCount": 1
                }
            },
            {
                "code": "reportUnknownVariableType",
                "range": {
                    "startColumn": 8,
                    "endColumn": 15,
                    "lineCount": 1
                }
            },
            {
                "code": "reportOperatorIssue",
                "range": {
                    "startColumn": 18,
                    "endColumn": 48,
                    "lineCount": 1
                }
            },
            {
                "code": "reportUnknownVariableType",
                "range": {
                    "startColumn": 4,
                    "endColumn": 11,
                    "lineCount": 1
                }
            },
            {
                "code": "reportOperatorIssue",
                "range": {
                    "startColumn": 14,
                    "endColumn": 31,
                    "lineCount": 1
                }
            },
            {
                "code": "reportUnknownVariableType",
                "range": {
                    "startColumn": 4,
                    "endColumn": 7,
                    "lineCount": 1
                }
            },
            {
                "code": "reportOperatorIssue",
                "range": {
                    "startColumn": 10,
                    "endColumn": 30,
                    "lineCount": 1
                }
            },
            {
                "code": "reportUnknownVariableType",
                "range": {
                    "startColumn": 8,
                    "endColumn": 11,
                    "lineCount": 1
                }
            },
            {
                "code": "reportOperatorIssue",
                "range": {
                    "startColumn": 14,
                    "endColumn": 50,
                    "lineCount": 1
                }
            },
            {
                "code": "reportOperatorIssue",
                "range": {
                    "startColumn": 27,
                    "endColumn": 50,
                    "lineCount": 1
                }
            },
            {
                "code": "reportUnknownVariableType",
                "range": {
                    "startColumn": 8,
                    "endColumn": 11,
                    "lineCount": 1
                }
            },
            {
                "code": "reportUnknownVariableType",
                "range": {
                    "startColumn": 4,
                    "endColumn": 7,
                    "lineCount": 1
                }
            },
            {
                "code": "reportOperatorIssue",
                "range": {
                    "startColumn": 10,
                    "endColumn": 16,
                    "lineCount": 1
                }
            },
            {
                "code": "reportOperatorIssue",
                "range": {
                    "startColumn": 10,
                    "endColumn": 19,
                    "lineCount": 1
                }
            },
            {
                "code": "reportUnknownVariableType",
                "range": {
                    "startColumn": 4,
                    "endColumn": 11,
                    "lineCount": 1
                }
            },
            {
                "code": "reportOperatorIssue",
                "range": {
                    "startColumn": 14,
                    "endColumn": 27,
                    "lineCount": 1
                }
            },
            {
                "code": "reportUnknownVariableType",
                "range": {
                    "startColumn": 4,
                    "endColumn": 11,
                    "lineCount": 1
                }
            },
            {
                "code": "reportOperatorIssue",
                "range": {
                    "startColumn": 14,
                    "endColumn": 31,
                    "lineCount": 1
                }
            },
            {
                "code": "reportOperatorIssue",
                "range": {
                    "startColumn": 14,
                    "endColumn": 45,
                    "lineCount": 1
                }
            },
            {
                "code": "reportUnknownVariableType",
                "range": {
                    "startColumn": 4,
                    "endColumn": 7,
                    "lineCount": 1
                }
            },
            {
                "code": "reportOperatorIssue",
                "range": {
                    "startColumn": 10,
                    "endColumn": 34,
                    "lineCount": 1
                }
            },
            {
                "code": "reportUnknownVariableType",
                "range": {
                    "startColumn": 8,
                    "endColumn": 11,
                    "lineCount": 1
                }
            },
            {
                "code": "reportOperatorIssue",
                "range": {
                    "startColumn": 14,
                    "endColumn": 55,
                    "lineCount": 1
                }
            },
            {
                "code": "reportOperatorIssue",
                "range": {
                    "startColumn": 28,
                    "endColumn": 55,
                    "lineCount": 1
                }
            },
            {
                "code": "reportUnknownVariableType",
                "range": {
                    "startColumn": 4,
                    "endColumn": 7,
                    "lineCount": 1
                }
            },
            {
                "code": "reportOperatorIssue",
                "range": {
                    "startColumn": 10,
                    "endColumn": 21,
                    "lineCount": 1
                }
            },
            {
                "code": "reportOperatorIssue",
                "range": {
                    "startColumn": 13,
                    "endColumn": 21,
                    "lineCount": 1
                }
            },
            {
                "code": "reportUnknownVariableType",
                "range": {
                    "startColumn": 4,
                    "endColumn": 7,
                    "lineCount": 1
                }
            },
            {
                "code": "reportUnknownVariableType",
                "range": {
                    "startColumn": 4,
                    "endColumn": 11,
                    "lineCount": 1
                }
            },
            {
                "code": "reportOperatorIssue",
                "range": {
                    "startColumn": 14,
                    "endColumn": 25,
                    "lineCount": 1
                }
            },
            {
                "code": "reportUnknownVariableType",
                "range": {
                    "startColumn": 4,
                    "endColumn": 11,
                    "lineCount": 1
                }
            },
            {
                "code": "reportUnknownVariableType",
                "range": {
                    "startColumn": 4,
                    "endColumn": 11,
                    "lineCount": 1
                }
            },
            {
                "code": "reportUnknownVariableType",
                "range": {
                    "startColumn": 4,
                    "endColumn": 11,
                    "lineCount": 1
                }
            },
            {
                "code": "reportReturnType",
                "range": {
                    "startColumn": 11,
                    "endColumn": 36,
                    "lineCount": 1
                }
            },
            {
                "code": "reportUnknownVariableType",
                "range": {
                    "startColumn": 11,
                    "endColumn": 36,
                    "lineCount": 1
                }
            },
            {
                "code": "reportReturnType",
                "range": {
                    "startColumn": 15,
                    "endColumn": 21,
                    "lineCount": 1
                }
            },
            {
                "code": "reportImplicitOverride",
                "range": {
                    "startColumn": 8,
                    "endColumn": 16,
                    "lineCount": 1
                }
            },
            {
                "code": "reportImplicitOverride",
                "range": {
                    "startColumn": 8,
                    "endColumn": 16,
                    "lineCount": 1
                }
            },
            {
                "code": "reportUnknownVariableType",
                "range": {
                    "startColumn": 15,
                    "endColumn": 9,
                    "lineCount": 4
                }
            },
            {
                "code": "reportUnknownArgumentType",
                "range": {
                    "startColumn": 12,
                    "endColumn": 36,
                    "lineCount": 2
                }
            },
            {
                "code": "reportUnknownLambdaType",
                "range": {
                    "startColumn": 27,
                    "endColumn": 35,
                    "lineCount": 1
                }
            },
            {
                "code": "reportUnknownLambdaType",
                "range": {
                    "startColumn": 37,
                    "endColumn": 42,
                    "lineCount": 1
                }
            },
            {
                "code": "reportUnknownLambdaType",
                "range": {
                    "startColumn": 44,
                    "endColumn": 65,
                    "lineCount": 1
                }
            },
            {
                "code": "reportUnusedParameter",
                "range": {
                    "startColumn": 42,
                    "endColumn": 47,
                    "lineCount": 1
                }
            },
            {
                "code": "reportUnusedParameter",
                "range": {
                    "startColumn": 54,
                    "endColumn": 59,
                    "lineCount": 1
                }
            },
            {
                "code": "reportUnusedParameter",
                "range": {
                    "startColumn": 51,
                    "endColumn": 56,
                    "lineCount": 1
                }
            },
            {
                "code": "reportAny",
                "range": {
                    "startColumn": 4,
                    "endColumn": 6,
                    "lineCount": 1
                }
            },
            {
                "code": "reportAny",
                "range": {
                    "startColumn": 27,
                    "endColumn": 29,
                    "lineCount": 1
                }
            },
            {
                "code": "reportAny",
                "range": {
                    "startColumn": 4,
                    "endColumn": 6,
                    "lineCount": 1
                }
            },
            {
                "code": "reportAny",
                "range": {
                    "startColumn": 33,
                    "endColumn": 35,
                    "lineCount": 1
                }
            },
            {
                "code": "reportImplicitAbstractClass",
                "range": {
                    "startColumn": 6,
                    "endColumn": 19,
                    "lineCount": 1
                }
            },
            {
                "code": "reportUnknownParameterType",
                "range": {
                    "startColumn": 23,
                    "endColumn": 26,
                    "lineCount": 1
                }
            },
            {
                "code": "reportMissingParameterType",
                "range": {
                    "startColumn": 23,
                    "endColumn": 26,
                    "lineCount": 1
                }
            },
            {
                "code": "reportUnknownParameterType",
                "range": {
                    "startColumn": 28,
                    "endColumn": 33,
                    "lineCount": 1
                }
            },
            {
                "code": "reportMissingParameterType",
                "range": {
                    "startColumn": 28,
                    "endColumn": 33,
                    "lineCount": 1
                }
            },
            {
                "code": "reportUnannotatedClassAttribute",
                "range": {
                    "startColumn": 13,
                    "endColumn": 17,
                    "lineCount": 1
                }
            },
            {
                "code": "reportUnannotatedClassAttribute",
                "range": {
                    "startColumn": 13,
                    "endColumn": 19,
                    "lineCount": 1
                }
            },
            {
                "code": "reportImplicitOverride",
                "range": {
                    "startColumn": 8,
                    "endColumn": 16,
                    "lineCount": 1
                }
            },
            {
                "code": "reportUnknownArgumentType",
                "range": {
                    "startColumn": 29,
                    "endColumn": 40,
                    "lineCount": 1
                }
            },
            {
                "code": "reportUnknownArgumentType",
                "range": {
                    "startColumn": 42,
                    "endColumn": 51,
                    "lineCount": 1
                }
            },
            {
                "code": "reportUnannotatedClassAttribute",
                "range": {
                    "startColumn": 4,
                    "endColumn": 18,
                    "lineCount": 1
                }
            },
            {
                "code": "reportImplicitOverride",
                "range": {
                    "startColumn": 8,
                    "endColumn": 29,
                    "lineCount": 1
                }
            },
            {
                "code": "reportImplicitOverride",
                "range": {
                    "startColumn": 8,
                    "endColumn": 17,
                    "lineCount": 1
                }
            },
            {
                "code": "reportUnknownMemberType",
                "range": {
                    "startColumn": 13,
                    "endColumn": 22,
                    "lineCount": 1
                }
            },
            {
                "code": "reportArgumentType",
                "range": {
                    "startColumn": 43,
                    "endColumn": 46,
                    "lineCount": 1
                }
            },
            {
                "code": "reportUnknownMemberType",
                "range": {
                    "startColumn": 13,
                    "endColumn": 22,
                    "lineCount": 1
                }
            },
            {
                "code": "reportArgumentType",
                "range": {
                    "startColumn": 42,
                    "endColumn": 45,
                    "lineCount": 1
                }
            },
            {
                "code": "reportUnknownMemberType",
                "range": {
                    "startColumn": 13,
                    "endColumn": 22,
                    "lineCount": 1
                }
            },
            {
                "code": "reportArgumentType",
                "range": {
                    "startColumn": 42,
                    "endColumn": 45,
                    "lineCount": 1
                }
            },
            {
                "code": "reportUnknownMemberType",
                "range": {
                    "startColumn": 50,
                    "endColumn": 59,
                    "lineCount": 1
                }
            },
            {
                "code": "reportIncompatibleMethodOverride",
                "range": {
                    "startColumn": 8,
                    "endColumn": 17,
                    "lineCount": 1
                }
            },
            {
                "code": "reportImplicitOverride",
                "range": {
                    "startColumn": 8,
                    "endColumn": 17,
                    "lineCount": 1
                }
            },
            {
                "code": "reportArgumentType",
                "range": {
                    "startColumn": 48,
                    "endColumn": 51,
                    "lineCount": 1
                }
            },
            {
                "code": "reportUnknownMemberType",
                "range": {
                    "startColumn": 13,
                    "endColumn": 22,
                    "lineCount": 1
                }
            },
            {
                "code": "reportArgumentType",
                "range": {
                    "startColumn": 47,
                    "endColumn": 50,
                    "lineCount": 1
                }
            },
            {
                "code": "reportUnknownMemberType",
                "range": {
                    "startColumn": 13,
                    "endColumn": 22,
                    "lineCount": 1
                }
            },
            {
                "code": "reportArgumentType",
                "range": {
                    "startColumn": 47,
                    "endColumn": 50,
                    "lineCount": 1
                }
            },
            {
                "code": "reportUnknownMemberType",
                "range": {
                    "startColumn": 53,
                    "endColumn": 62,
                    "lineCount": 1
                }
            },
            {
                "code": "reportImplicitOverride",
                "range": {
                    "startColumn": 8,
                    "endColumn": 29,
                    "lineCount": 1
                }
            },
            {
                "code": "reportImplicitOverride",
                "range": {
                    "startColumn": 8,
                    "endColumn": 17,
                    "lineCount": 1
                }
            },
            {
                "code": "reportImplicitOverride",
                "range": {
                    "startColumn": 8,
                    "endColumn": 17,
                    "lineCount": 1
                }
            },
            {
                "code": "reportImplicitOverride",
                "range": {
                    "startColumn": 8,
                    "endColumn": 19,
                    "lineCount": 1
                }
            },
            {
                "code": "reportUnusedFunction",
                "range": {
                    "startColumn": 4,
                    "endColumn": 17,
                    "lineCount": 1
                }
            },
            {
                "code": "reportUnreachable",
                "range": {
                    "startColumn": 8,
                    "endColumn": 79,
                    "lineCount": 1
                }
            },
            {
                "code": "reportUnusedFunction",
                "range": {
                    "startColumn": 4,
                    "endColumn": 29,
                    "lineCount": 1
                }
            },
            {
                "code": "reportUnreachable",
                "range": {
                    "startColumn": 8,
                    "endColumn": 79,
                    "lineCount": 1
                }
            },
            {
                "code": "reportUnusedFunction",
                "range": {
                    "startColumn": 4,
                    "endColumn": 26,
                    "lineCount": 1
                }
            },
            {
                "code": "reportUnreachable",
                "range": {
                    "startColumn": 8,
                    "endColumn": 79,
                    "lineCount": 1
                }
            },
            {
                "code": "reportUnannotatedClassAttribute",
                "range": {
                    "startColumn": 13,
                    "endColumn": 19,
                    "lineCount": 1
                }
            },
            {
                "code": "reportUnannotatedClassAttribute",
                "range": {
                    "startColumn": 13,
                    "endColumn": 28,
                    "lineCount": 1
                }
            },
            {
                "code": "reportImplicitOverride",
                "range": {
                    "startColumn": 8,
                    "endColumn": 29,
                    "lineCount": 1
                }
            },
            {
                "code": "reportUnknownMemberType",
                "range": {
                    "startColumn": 12,
                    "endColumn": 25,
                    "lineCount": 1
                }
            },
            {
                "code": "reportUnknownVariableType",
                "range": {
                    "startColumn": 15,
                    "endColumn": 28,
                    "lineCount": 1
                }
            },
            {
                "code": "reportUnknownArgumentType",
                "range": {
                    "startColumn": 21,
                    "endColumn": 27,
                    "lineCount": 1
                }
            },
            {
                "code": "reportImplicitOverride",
                "range": {
                    "startColumn": 8,
                    "endColumn": 16,
                    "lineCount": 1
                }
            },
            {
                "code": "reportUnknownArgumentType",
                "range": {
                    "startColumn": 51,
                    "endColumn": 54,
                    "lineCount": 1
                }
            },
            {
                "code": "reportUnknownArgumentType",
                "range": {
                    "startColumn": 34,
                    "endColumn": 38,
                    "lineCount": 1
                }
            },
            {
                "code": "reportImplicitOverride",
                "range": {
                    "startColumn": 8,
                    "endColumn": 17,
                    "lineCount": 1
                }
            },
            {
                "code": "reportImplicitOverride",
                "range": {
                    "startColumn": 8,
                    "endColumn": 17,
                    "lineCount": 1
                }
            },
            {
                "code": "reportImplicitOverride",
                "range": {
                    "startColumn": 8,
                    "endColumn": 19,
                    "lineCount": 1
                }
            },
            {
                "code": "reportUnusedFunction",
                "range": {
                    "startColumn": 4,
                    "endColumn": 29,
                    "lineCount": 1
                }
            },
            {
                "code": "reportUnreachable",
                "range": {
                    "startColumn": 8,
                    "endColumn": 79,
                    "lineCount": 1
                }
            },
            {
                "code": "reportUnusedFunction",
                "range": {
                    "startColumn": 4,
                    "endColumn": 17,
                    "lineCount": 1
                }
            },
            {
                "code": "reportUnreachable",
                "range": {
                    "startColumn": 8,
                    "endColumn": 79,
                    "lineCount": 1
                }
            },
            {
                "code": "reportUnusedFunction",
                "range": {
                    "startColumn": 4,
                    "endColumn": 26,
                    "lineCount": 1
                }
            },
            {
                "code": "reportUnreachable",
                "range": {
                    "startColumn": 8,
                    "endColumn": 79,
                    "lineCount": 1
                }
            }
        ],
        "./modepy/nodes.py": [
            {
                "code": "reportAny",
                "range": {
                    "startColumn": 15,
                    "endColumn": 32,
                    "lineCount": 2
                }
            },
            {
                "code": "reportAny",
                "range": {
                    "startColumn": 16,
                    "endColumn": 24,
                    "lineCount": 2
                }
            },
            {
                "code": "reportUnknownMemberType",
                "range": {
                    "startColumn": 11,
                    "endColumn": 62,
                    "lineCount": 1
                }
            },
            {
                "code": "reportUnknownVariableType",
                "range": {
                    "startColumn": 11,
                    "endColumn": 62,
                    "lineCount": 1
                }
            },
            {
                "code": "reportUnknownMemberType",
                "range": {
                    "startColumn": 40,
                    "endColumn": 45,
                    "lineCount": 1
                }
            },
            {
                "code": "reportUnknownArgumentType",
                "range": {
                    "startColumn": 40,
                    "endColumn": 45,
                    "lineCount": 1
                }
            },
            {
                "code": "reportUnknownMemberType",
                "range": {
                    "startColumn": 47,
                    "endColumn": 81,
                    "lineCount": 1
                }
            },
            {
                "code": "reportUnknownArgumentType",
                "range": {
                    "startColumn": 47,
                    "endColumn": 81,
                    "lineCount": 1
                }
            },
            {
                "code": "reportAny",
                "range": {
                    "startColumn": 8,
                    "endColumn": 13,
                    "lineCount": 1
                }
            },
            {
                "code": "reportAny",
                "range": {
                    "startColumn": 31,
                    "endColumn": 48,
                    "lineCount": 1
                }
            },
            {
                "code": "reportAny",
                "range": {
                    "startColumn": 8,
                    "endColumn": 12,
                    "lineCount": 1
                }
            },
            {
                "code": "reportAny",
                "range": {
                    "startColumn": 8,
                    "endColumn": 15,
                    "lineCount": 1
                }
            },
            {
                "code": "reportAny",
                "range": {
                    "startColumn": 8,
                    "endColumn": 15,
                    "lineCount": 1
                }
            },
            {
                "code": "reportAny",
                "range": {
                    "startColumn": 27,
                    "endColumn": 34,
                    "lineCount": 1
                }
            },
            {
                "code": "reportAny",
                "range": {
                    "startColumn": 8,
                    "endColumn": 14,
                    "lineCount": 1
                }
            },
            {
                "code": "reportAny",
                "range": {
                    "startColumn": 8,
                    "endColumn": 16,
                    "lineCount": 1
                }
            },
            {
                "code": "reportAny",
                "range": {
                    "startColumn": 8,
                    "endColumn": 16,
                    "lineCount": 1
                }
            },
            {
                "code": "reportAny",
                "range": {
                    "startColumn": 28,
                    "endColumn": 36,
                    "lineCount": 1
                }
            },
            {
                "code": "reportAny",
                "range": {
                    "startColumn": 8,
                    "endColumn": 16,
                    "lineCount": 1
                }
            },
            {
                "code": "reportAny",
                "range": {
                    "startColumn": 8,
                    "endColumn": 16,
                    "lineCount": 1
                }
            },
            {
                "code": "reportAny",
                "range": {
                    "startColumn": 27,
                    "endColumn": 35,
                    "lineCount": 1
                }
            },
            {
                "code": "reportAny",
                "range": {
                    "startColumn": 37,
                    "endColumn": 45,
                    "lineCount": 1
                }
            },
            {
                "code": "reportAny",
                "range": {
                    "startColumn": 8,
                    "endColumn": 16,
                    "lineCount": 1
                }
            },
            {
                "code": "reportAny",
                "range": {
                    "startColumn": 28,
                    "endColumn": 36,
                    "lineCount": 1
                }
            },
            {
                "code": "reportAny",
                "range": {
                    "startColumn": 8,
                    "endColumn": 13,
                    "lineCount": 1
                }
            },
            {
                "code": "reportAny",
                "range": {
                    "startColumn": 15,
                    "endColumn": 20,
                    "lineCount": 1
                }
            },
            {
                "code": "reportAny",
                "range": {
                    "startColumn": 8,
                    "endColumn": 10,
                    "lineCount": 1
                }
            },
            {
                "code": "reportAny",
                "range": {
                    "startColumn": 8,
                    "endColumn": 10,
                    "lineCount": 1
                }
            },
            {
                "code": "reportAny",
                "range": {
                    "startColumn": 12,
                    "endColumn": 14,
                    "lineCount": 1
                }
            },
            {
                "code": "reportAny",
                "range": {
                    "startColumn": 16,
                    "endColumn": 18,
                    "lineCount": 1
                }
            },
            {
                "code": "reportAny",
                "range": {
                    "startColumn": 8,
                    "endColumn": 13,
                    "lineCount": 1
                }
            },
            {
                "code": "reportAny",
                "range": {
                    "startColumn": 8,
                    "endColumn": 13,
                    "lineCount": 1
                }
            },
            {
                "code": "reportAny",
                "range": {
                    "startColumn": 8,
                    "endColumn": 16,
                    "lineCount": 1
                }
            },
            {
                "code": "reportAny",
                "range": {
                    "startColumn": 8,
                    "endColumn": 13,
                    "lineCount": 1
                }
            },
            {
                "code": "reportAny",
                "range": {
                    "startColumn": 8,
                    "endColumn": 13,
                    "lineCount": 1
                }
            },
            {
                "code": "reportAny",
                "range": {
                    "startColumn": 8,
                    "endColumn": 15,
                    "lineCount": 1
                }
            },
            {
                "code": "reportAny",
                "range": {
                    "startColumn": 15,
                    "endColumn": 32,
                    "lineCount": 2
                }
            },
            {
                "code": "reportAny",
                "range": {
                    "startColumn": 16,
                    "endColumn": 24,
                    "lineCount": 2
                }
            },
            {
                "code": "reportUnknownMemberType",
                "range": {
                    "startColumn": 38,
                    "endColumn": 54,
                    "lineCount": 1
                }
            },
            {
                "code": "reportUnknownMemberType",
                "range": {
                    "startColumn": 21,
                    "endColumn": 30,
                    "lineCount": 1
                }
            },
            {
                "code": "reportUnknownMemberType",
                "range": {
                    "startColumn": 28,
                    "endColumn": 41,
                    "lineCount": 1
                }
            },
            {
                "code": "reportUnknownMemberType",
                "range": {
                    "startColumn": 15,
                    "endColumn": 29,
                    "lineCount": 1
                }
            },
            {
                "code": "reportUnknownMemberType",
                "range": {
                    "startColumn": 15,
                    "endColumn": 29,
                    "lineCount": 1
                }
            },
            {
                "code": "reportUnknownMemberType",
                "range": {
                    "startColumn": 15,
                    "endColumn": 57,
                    "lineCount": 1
                }
            },
            {
                "code": "reportUnknownVariableType",
                "range": {
                    "startColumn": 15,
                    "endColumn": 68,
                    "lineCount": 1
                }
            },
            {
                "code": "reportUnknownMemberType",
                "range": {
                    "startColumn": 15,
                    "endColumn": 36,
                    "lineCount": 1
                }
            },
            {
                "code": "reportUnusedParameter",
                "range": {
                    "startColumn": 22,
                    "endColumn": 28,
                    "lineCount": 1
                }
            },
            {
                "code": "reportUnusedParameter",
                "range": {
                    "startColumn": 8,
                    "endColumn": 11,
                    "lineCount": 1
                }
            },
            {
                "code": "reportArgumentType",
                "range": {
                    "startColumn": 1,
                    "endColumn": 35,
                    "lineCount": 1
                }
            },
            {
                "code": "reportUnusedFunction",
                "range": {
                    "startColumn": 4,
                    "endColumn": 23,
                    "lineCount": 1
                }
            },
            {
                "code": "reportUnknownParameterType",
                "range": {
                    "startColumn": 4,
                    "endColumn": 28,
                    "lineCount": 1
                }
            },
            {
                "code": "reportUnusedFunction",
                "range": {
                    "startColumn": 4,
                    "endColumn": 28,
                    "lineCount": 1
                }
            },
            {
                "code": "reportUnreachable",
                "range": {
                    "startColumn": 8,
                    "endColumn": 79,
                    "lineCount": 1
                }
            },
            {
                "code": "reportAny",
                "range": {
                    "startColumn": 15,
                    "endColumn": 32,
                    "lineCount": 3
                }
            },
            {
                "code": "reportAny",
                "range": {
                    "startColumn": 16,
                    "endColumn": 24,
                    "lineCount": 2
                }
            },
            {
                "code": "reportUnknownMemberType",
                "range": {
                    "startColumn": 15,
                    "endColumn": 38,
                    "lineCount": 2
                }
            },
            {
                "code": "reportUnknownVariableType",
                "range": {
                    "startColumn": 15,
                    "endColumn": 38,
                    "lineCount": 2
                }
            },
            {
                "code": "reportUnusedFunction",
                "range": {
                    "startColumn": 4,
                    "endColumn": 32,
                    "lineCount": 1
                }
            },
            {
                "code": "reportUnreachable",
                "range": {
                    "startColumn": 8,
                    "endColumn": 79,
                    "lineCount": 1
                }
            },
            {
                "code": "reportUnusedFunction",
                "range": {
                    "startColumn": 4,
                    "endColumn": 29,
                    "lineCount": 1
                }
            },
            {
                "code": "reportArgumentType",
                "range": {
                    "startColumn": 1,
                    "endColumn": 51,
                    "lineCount": 1
                }
            },
            {
                "code": "reportUnusedFunction",
                "range": {
                    "startColumn": 4,
                    "endColumn": 23,
                    "lineCount": 1
                }
            },
            {
                "code": "reportUnusedFunction",
                "range": {
                    "startColumn": 4,
                    "endColumn": 28,
                    "lineCount": 1
                }
            },
            {
                "code": "reportUnreachable",
                "range": {
                    "startColumn": 8,
                    "endColumn": 79,
                    "lineCount": 1
                }
            },
            {
                "code": "reportUnusedFunction",
                "range": {
                    "startColumn": 4,
                    "endColumn": 32,
                    "lineCount": 1
                }
            },
            {
                "code": "reportUnreachable",
                "range": {
                    "startColumn": 8,
                    "endColumn": 79,
                    "lineCount": 1
                }
            },
            {
                "code": "reportUnusedFunction",
                "range": {
                    "startColumn": 4,
                    "endColumn": 24,
                    "lineCount": 1
                }
            }
        ],
        "./modepy/quadrature/__init__.py": [
            {
                "code": "reportUnknownArgumentType",
                "range": {
                    "startColumn": 32,
                    "endColumn": 37,
                    "lineCount": 1
                }
            },
            {
                "code": "reportUnannotatedClassAttribute",
                "range": {
                    "startColumn": 13,
                    "endColumn": 22,
                    "lineCount": 1
                }
            },
            {
                "code": "reportAny",
                "range": {
                    "startColumn": 15,
                    "endColumn": 54,
                    "lineCount": 1
                }
            },
            {
                "code": "reportAny",
                "range": {
                    "startColumn": 15,
                    "endColumn": 54,
                    "lineCount": 1
                }
            },
            {
                "code": "reportUnknownMemberType",
                "range": {
                    "startColumn": 36,
                    "endColumn": 51,
                    "lineCount": 1
                }
            },
            {
                "code": "reportUnknownArgumentType",
                "range": {
                    "startColumn": 36,
                    "endColumn": 51,
                    "lineCount": 1
                }
            },
            {
                "code": "reportArgumentType",
                "range": {
                    "startColumn": 34,
                    "endColumn": 40,
                    "lineCount": 1
                }
            },
            {
                "code": "reportUnannotatedClassAttribute",
                "range": {
                    "startColumn": 13,
                    "endColumn": 17,
                    "lineCount": 1
                }
            },
            {
                "code": "reportUnannotatedClassAttribute",
                "range": {
                    "startColumn": 13,
                    "endColumn": 18,
                    "lineCount": 1
                }
            },
            {
                "code": "reportAny",
                "range": {
                    "startColumn": 8,
                    "endColumn": 9,
                    "lineCount": 1
                }
            },
            {
                "code": "reportAny",
                "range": {
                    "startColumn": 15,
                    "endColumn": 21,
                    "lineCount": 1
                }
            },
            {
                "code": "reportAny",
                "range": {
                    "startColumn": 28,
                    "endColumn": 29,
                    "lineCount": 1
                }
            },
            {
                "code": "reportUnusedFunction",
                "range": {
                    "startColumn": 4,
                    "endColumn": 22,
                    "lineCount": 1
                }
            },
            {
                "code": "reportUnreachable",
                "range": {
                    "startColumn": 8,
                    "endColumn": 79,
                    "lineCount": 1
                }
            },
            {
                "code": "reportUnusedFunction",
                "range": {
                    "startColumn": 4,
                    "endColumn": 22,
                    "lineCount": 1
                }
            },
            {
                "code": "reportUnreachable",
                "range": {
                    "startColumn": 8,
                    "endColumn": 77,
                    "lineCount": 1
                }
            }
        ],
        "./modepy/quadrature/clenshaw_curtis.py": [
            {
                "code": "reportUnknownMemberType",
                "range": {
                    "startColumn": 16,
                    "endColumn": 25,
                    "lineCount": 1
                }
            },
            {
                "code": "reportUnknownMemberType",
                "range": {
                    "startColumn": 16,
                    "endColumn": 25,
                    "lineCount": 1
                }
            }
        ],
        "./modepy/quadrature/construction.py": [
            {
                "code": "reportAny",
                "range": {
                    "startColumn": 15,
                    "endColumn": 72,
                    "lineCount": 1
                }
            },
            {
                "code": "reportUnknownMemberType",
                "range": {
                    "startColumn": 15,
                    "endColumn": 41,
                    "lineCount": 1
                }
            },
            {
                "code": "reportUnknownVariableType",
                "range": {
                    "startColumn": 15,
                    "endColumn": 43,
                    "lineCount": 1
                }
            },
            {
                "code": "reportAny",
                "range": {
                    "startColumn": 20,
                    "endColumn": 25,
                    "lineCount": 1
                }
            },
            {
                "code": "reportUnknownVariableType",
                "range": {
                    "startColumn": 11,
                    "endColumn": 6,
                    "lineCount": 5
                }
            },
            {
                "code": "reportUnknownVariableType",
                "range": {
                    "startColumn": 8,
                    "endColumn": 15,
                    "lineCount": 1
                }
            },
            {
                "code": "reportUnknownArgumentType",
                "range": {
                    "startColumn": 28,
                    "endColumn": 54,
                    "lineCount": 1
                }
            },
            {
                "code": "reportUnknownMemberType",
                "range": {
                    "startColumn": 29,
                    "endColumn": 40,
                    "lineCount": 1
                }
            },
            {
<<<<<<< HEAD
                "code": "reportUnknownMemberType",
=======
                "code": "reportUnknownVariableType",
                "range": {
                    "startColumn": 8,
                    "endColumn": 16,
                    "lineCount": 1
                }
            },
            {
                "code": "reportUnknownVariableType",
                "range": {
                    "startColumn": 8,
                    "endColumn": 13,
                    "lineCount": 1
                }
            },
            {
                "code": "reportUnknownVariableType",
                "range": {
                    "startColumn": 15,
                    "endColumn": 20,
                    "lineCount": 1
                }
            },
            {
                "code": "reportUnknownArgumentType",
                "range": {
                    "startColumn": 45,
                    "endColumn": 46,
                    "lineCount": 1
                }
            },
            {
                "code": "reportAny",
                "range": {
                    "startColumn": 8,
                    "endColumn": 10,
                    "lineCount": 1
                }
            },
            {
                "code": "reportAny",
                "range": {
                    "startColumn": 8,
                    "endColumn": 10,
                    "lineCount": 1
                }
            },
            {
                "code": "reportAny",
                "range": {
                    "startColumn": 12,
                    "endColumn": 14,
                    "lineCount": 1
                }
            },
            {
                "code": "reportAny",
                "range": {
                    "startColumn": 16,
                    "endColumn": 18,
                    "lineCount": 1
                }
            },
            {
                "code": "reportAny",
                "range": {
                    "startColumn": 8,
                    "endColumn": 13,
                    "lineCount": 1
                }
            },
            {
                "code": "reportAny",
                "range": {
                    "startColumn": 8,
                    "endColumn": 13,
                    "lineCount": 1
                }
            },
            {
                "code": "reportAny",
                "range": {
                    "startColumn": 8,
                    "endColumn": 16,
                    "lineCount": 1
                }
            },
            {
                "code": "reportUnknownVariableType",
                "range": {
                    "startColumn": 8,
                    "endColumn": 13,
                    "lineCount": 1
                }
            },
            {
                "code": "reportUnknownVariableType",
                "range": {
                    "startColumn": 8,
                    "endColumn": 13,
                    "lineCount": 1
                }
            },
            {
                "code": "reportAny",
                "range": {
                    "startColumn": 8,
                    "endColumn": 15,
                    "lineCount": 1
                }
            },
            {
                "code": "reportAny",
                "range": {
                    "startColumn": 11,
                    "endColumn": 44,
                    "lineCount": 1
                }
            },
            {
                "code": "reportAny",
                "range": {
                    "startColumn": 15,
                    "endColumn": 32,
                    "lineCount": 2
                }
            },
            {
                "code": "reportAny",
                "range": {
                    "startColumn": 16,
                    "endColumn": 24,
                    "lineCount": 2
                }
            },
            {
                "code": "reportAny",
                "range": {
                    "startColumn": 15,
                    "endColumn": 54,
                    "lineCount": 1
                }
            },
            {
                "code": "reportAny",
                "range": {
                    "startColumn": 15,
                    "endColumn": 54,
                    "lineCount": 1
                }
            },
            {
                "code": "reportUnknownMemberType",
                "range": {
                    "startColumn": 38,
                    "endColumn": 54,
                    "lineCount": 1
                }
            },
            {
                "code": "reportUnknownMemberType",
                "range": {
                    "startColumn": 21,
                    "endColumn": 30,
                    "lineCount": 1
                }
            },
            {
                "code": "reportUnknownMemberType",
                "range": {
                    "startColumn": 28,
                    "endColumn": 41,
                    "lineCount": 1
                }
            },
            {
                "code": "reportUnknownMemberType",
                "range": {
                    "startColumn": 15,
                    "endColumn": 29,
                    "lineCount": 1
                }
            },
            {
                "code": "reportUnknownMemberType",
                "range": {
                    "startColumn": 15,
                    "endColumn": 29,
                    "lineCount": 1
                }
            },
            {
                "code": "reportUnknownMemberType",
                "range": {
                    "startColumn": 15,
                    "endColumn": 57,
                    "lineCount": 1
                }
            },
            {
                "code": "reportUnknownVariableType",
                "range": {
                    "startColumn": 15,
                    "endColumn": 68,
                    "lineCount": 1
                }
            },
            {
                "code": "reportUnknownMemberType",
                "range": {
                    "startColumn": 15,
                    "endColumn": 36,
                    "lineCount": 1
                }
            },
            {
                "code": "reportAny",
                "range": {
                    "startColumn": 4,
                    "endColumn": 11,
                    "lineCount": 1
                }
            },
            {
                "code": "reportUnknownMemberType",
                "range": {
                    "startColumn": 11,
                    "endColumn": 55,
                    "lineCount": 1
                }
            },
            {
                "code": "reportUnusedParameter",
                "range": {
                    "startColumn": 22,
                    "endColumn": 28,
                    "lineCount": 1
                }
            },
            {
                "code": "reportUnusedParameter",
                "range": {
                    "startColumn": 8,
                    "endColumn": 11,
                    "lineCount": 1
                }
            },
            {
                "code": "reportArgumentType",
                "range": {
                    "startColumn": 1,
                    "endColumn": 35,
                    "lineCount": 1
                }
            },
            {
                "code": "reportUnusedFunction",
                "range": {
                    "startColumn": 4,
                    "endColumn": 23,
                    "lineCount": 1
                }
            },
            {
                "code": "reportUnknownParameterType",
                "range": {
                    "startColumn": 4,
                    "endColumn": 28,
                    "lineCount": 1
                }
            },
            {
                "code": "reportUnusedFunction",
                "range": {
                    "startColumn": 4,
                    "endColumn": 28,
                    "lineCount": 1
                }
            },
            {
                "code": "reportUnreachable",
                "range": {
                    "startColumn": 8,
                    "endColumn": 79,
                    "lineCount": 1
                }
            },
            {
                "code": "reportAny",
                "range": {
                    "startColumn": 15,
                    "endColumn": 32,
                    "lineCount": 3
                }
            },
            {
                "code": "reportAny",
                "range": {
                    "startColumn": 16,
                    "endColumn": 24,
                    "lineCount": 2
                }
            },
            {
                "code": "reportUnknownMemberType",
                "range": {
                    "startColumn": 15,
                    "endColumn": 38,
                    "lineCount": 2
                }
            },
            {
                "code": "reportUnknownVariableType",
                "range": {
                    "startColumn": 15,
                    "endColumn": 38,
                    "lineCount": 2
                }
            },
            {
                "code": "reportUnusedFunction",
                "range": {
                    "startColumn": 4,
                    "endColumn": 32,
                    "lineCount": 1
                }
            },
            {
                "code": "reportUnreachable",
                "range": {
                    "startColumn": 8,
                    "endColumn": 79,
                    "lineCount": 1
                }
            },
            {
                "code": "reportUnusedFunction",
                "range": {
                    "startColumn": 4,
                    "endColumn": 29,
                    "lineCount": 1
                }
            },
            {
                "code": "reportUnknownParameterType",
                "range": {
                    "startColumn": 59,
                    "endColumn": 62,
                    "lineCount": 1
                }
            },
            {
                "code": "reportMissingParameterType",
                "range": {
                    "startColumn": 59,
                    "endColumn": 62,
                    "lineCount": 1
                }
            },
            {
                "code": "reportUnknownVariableType",
                "range": {
                    "startColumn": 8,
                    "endColumn": 17,
                    "lineCount": 1
                }
            },
            {
                "code": "reportUnknownMemberType",
                "range": {
                    "startColumn": 20,
                    "endColumn": 31,
                    "lineCount": 1
                }
            },
            {
                "code": "reportUnknownArgumentType",
                "range": {
                    "startColumn": 48,
                    "endColumn": 83,
                    "lineCount": 1
                }
            },
            {
                "code": "reportUnknownVariableType",
                "range": {
                    "startColumn": 8,
                    "endColumn": 17,
                    "lineCount": 1
                }
            },
            {
                "code": "reportUnknownMemberType",
                "range": {
                    "startColumn": 33,
                    "endColumn": 46,
                    "lineCount": 1
                }
            },
            {
                "code": "reportUnknownVariableType",
                "range": {
                    "startColumn": 8,
                    "endColumn": 18,
                    "lineCount": 1
                }
            },
            {
                "code": "reportUnknownMemberType",
                "range": {
                    "startColumn": 21,
                    "endColumn": 36,
                    "lineCount": 1
                }
            },
            {
                "code": "reportUnknownVariableType",
                "range": {
                    "startColumn": 8,
                    "endColumn": 23,
                    "lineCount": 1
                }
            },
            {
                "code": "reportArgumentType",
                "range": {
                    "startColumn": 1,
                    "endColumn": 51,
                    "lineCount": 1
                }
            },
            {
                "code": "reportUnknownParameterType",
                "range": {
                    "startColumn": 4,
                    "endColumn": 23,
                    "lineCount": 1
                }
            },
            {
                "code": "reportUnusedFunction",
                "range": {
                    "startColumn": 4,
                    "endColumn": 23,
                    "lineCount": 1
                }
            },
            {
                "code": "reportUnknownParameterType",
                "range": {
                    "startColumn": 8,
                    "endColumn": 14,
                    "lineCount": 1
                }
            },
            {
                "code": "reportUnknownParameterType",
                "range": {
                    "startColumn": 15,
                    "endColumn": 21,
                    "lineCount": 1
                }
            },
            {
                "code": "reportMissingParameterType",
                "range": {
                    "startColumn": 15,
                    "endColumn": 21,
                    "lineCount": 1
                }
            },
            {
                "code": "reportUnknownVariableType",
                "range": {
                    "startColumn": 15,
                    "endColumn": 30,
                    "lineCount": 1
                }
            },
            {
                "code": "reportUnknownArgumentType",
                "range": {
                    "startColumn": 19,
                    "endColumn": 25,
                    "lineCount": 1
                }
            },
            {
                "code": "reportUnknownVariableType",
                "range": {
                    "startColumn": 11,
                    "endColumn": 37,
                    "lineCount": 5
                }
            },
            {
                "code": "reportUnknownArgumentType",
                "range": {
                    "startColumn": 17,
                    "endColumn": 36,
                    "lineCount": 5
                }
            },
            {
                "code": "reportUnusedFunction",
                "range": {
                    "startColumn": 4,
                    "endColumn": 28,
                    "lineCount": 1
                }
            },
            {
                "code": "reportUnreachable",
                "range": {
                    "startColumn": 8,
                    "endColumn": 79,
                    "lineCount": 1
                }
            },
            {
                "code": "reportUnusedFunction",
                "range": {
                    "startColumn": 4,
                    "endColumn": 32,
                    "lineCount": 1
                }
            },
            {
                "code": "reportUnreachable",
                "range": {
                    "startColumn": 8,
                    "endColumn": 79,
                    "lineCount": 1
                }
            },
            {
                "code": "reportUnusedFunction",
                "range": {
                    "startColumn": 4,
                    "endColumn": 24,
                    "lineCount": 1
                }
            },
            {
                "code": "reportUnknownParameterType",
                "range": {
                    "startColumn": 65,
                    "endColumn": 68,
                    "lineCount": 1
                }
            },
            {
                "code": "reportMissingParameterType",
                "range": {
                    "startColumn": 65,
                    "endColumn": 68,
                    "lineCount": 1
                }
            }
        ],
        "./modepy/quadrature/__init__.py": [
            {
                "code": "reportUnknownArgumentType",
                "range": {
                    "startColumn": 32,
                    "endColumn": 37,
                    "lineCount": 1
                }
            },
            {
                "code": "reportUnannotatedClassAttribute",
                "range": {
                    "startColumn": 13,
                    "endColumn": 22,
                    "lineCount": 1
                }
            },
            {
                "code": "reportAny",
                "range": {
                    "startColumn": 15,
                    "endColumn": 54,
                    "lineCount": 1
                }
            },
            {
                "code": "reportAny",
                "range": {
                    "startColumn": 15,
                    "endColumn": 54,
                    "lineCount": 1
                }
            },
            {
                "code": "reportUnknownMemberType",
                "range": {
                    "startColumn": 36,
                    "endColumn": 51,
                    "lineCount": 1
                }
            },
            {
                "code": "reportUnknownArgumentType",
                "range": {
                    "startColumn": 36,
                    "endColumn": 51,
                    "lineCount": 1
                }
            },
            {
                "code": "reportArgumentType",
                "range": {
                    "startColumn": 34,
                    "endColumn": 40,
                    "lineCount": 1
                }
            },
            {
                "code": "reportUnannotatedClassAttribute",
                "range": {
                    "startColumn": 13,
                    "endColumn": 17,
                    "lineCount": 1
                }
            },
            {
                "code": "reportUnannotatedClassAttribute",
                "range": {
                    "startColumn": 13,
                    "endColumn": 18,
                    "lineCount": 1
                }
            },
            {
                "code": "reportAny",
                "range": {
                    "startColumn": 8,
                    "endColumn": 9,
                    "lineCount": 1
                }
            },
            {
                "code": "reportAny",
                "range": {
                    "startColumn": 15,
                    "endColumn": 21,
                    "lineCount": 1
                }
            },
            {
                "code": "reportAny",
                "range": {
                    "startColumn": 28,
                    "endColumn": 29,
                    "lineCount": 1
                }
            },
            {
                "code": "reportUnusedFunction",
                "range": {
                    "startColumn": 4,
                    "endColumn": 22,
                    "lineCount": 1
                }
            },
            {
                "code": "reportUnreachable",
                "range": {
                    "startColumn": 8,
                    "endColumn": 79,
                    "lineCount": 1
                }
            },
            {
                "code": "reportUnusedFunction",
                "range": {
                    "startColumn": 4,
                    "endColumn": 22,
                    "lineCount": 1
                }
            },
            {
                "code": "reportUnreachable",
                "range": {
                    "startColumn": 8,
                    "endColumn": 77,
                    "lineCount": 1
                }
            }
        ],
        "./modepy/quadrature/clenshaw_curtis.py": [
            {
                "code": "reportUnknownMemberType",
                "range": {
                    "startColumn": 16,
                    "endColumn": 25,
                    "lineCount": 1
                }
            },
            {
                "code": "reportUnknownMemberType",
                "range": {
                    "startColumn": 16,
                    "endColumn": 25,
                    "lineCount": 1
                }
            }
        ],
        "./modepy/quadrature/construction.py": [
            {
                "code": "reportAny",
                "range": {
                    "startColumn": 15,
                    "endColumn": 72,
                    "lineCount": 1
                }
            },
            {
                "code": "reportUnknownMemberType",
                "range": {
                    "startColumn": 15,
                    "endColumn": 41,
                    "lineCount": 1
                }
            },
            {
                "code": "reportUnknownVariableType",
                "range": {
                    "startColumn": 15,
                    "endColumn": 43,
                    "lineCount": 1
                }
            },
            {
                "code": "reportAny",
                "range": {
                    "startColumn": 20,
                    "endColumn": 25,
                    "lineCount": 1
                }
            },
            {
                "code": "reportUnknownVariableType",
                "range": {
                    "startColumn": 11,
                    "endColumn": 6,
                    "lineCount": 5
                }
            },
            {
                "code": "reportUnknownVariableType",
                "range": {
                    "startColumn": 8,
                    "endColumn": 15,
                    "lineCount": 1
                }
            },
            {
                "code": "reportUnknownArgumentType",
                "range": {
                    "startColumn": 28,
                    "endColumn": 54,
                    "lineCount": 1
                }
            },
            {
                "code": "reportUnknownMemberType",
                "range": {
                    "startColumn": 29,
                    "endColumn": 40,
                    "lineCount": 1
                }
            },
            {
                "code": "reportUnknownMemberType",
                "range": {
                    "startColumn": 42,
                    "endColumn": 53,
                    "lineCount": 1
                }
            },
            {
                "code": "reportUnknownArgumentType",
                "range": {
                    "startColumn": 29,
                    "endColumn": 36,
                    "lineCount": 1
                }
            },
            {
                "code": "reportUnknownVariableType",
                "range": {
                    "startColumn": 4,
                    "endColumn": 7,
                    "lineCount": 1
                }
            },
            {
                "code": "reportReturnType",
                "range": {
                    "startColumn": 11,
                    "endColumn": 26,
                    "lineCount": 1
                }
            },
            {
                "code": "reportUnknownArgumentType",
                "range": {
                    "startColumn": 22,
                    "endColumn": 25,
                    "lineCount": 1
                }
            },
            {
                "code": "reportUnknownVariableType",
                "range": {
                    "startColumn": 11,
                    "endColumn": 77,
                    "lineCount": 1
                }
            },
            {
                "code": "reportUnknownMemberType",
                "range": {
                    "startColumn": 20,
                    "endColumn": 52,
                    "lineCount": 1
                }
            },
            {
                "code": "reportUnknownArgumentType",
                "range": {
                    "startColumn": 20,
                    "endColumn": 52,
                    "lineCount": 1
                }
            },
            {
                "code": "reportAny",
                "range": {
                    "startColumn": 4,
                    "endColumn": 8,
                    "lineCount": 1
                }
            },
            {
                "code": "reportAny",
                "range": {
                    "startColumn": 10,
                    "endColumn": 17,
                    "lineCount": 1
                }
            },
            {
                "code": "reportUnknownVariableType",
                "range": {
                    "startColumn": 4,
                    "endColumn": 9,
                    "lineCount": 1
                }
            },
            {
                "code": "reportUnknownMemberType",
                "range": {
                    "startColumn": 12,
                    "endColumn": 44,
                    "lineCount": 1
                }
            },
            {
                "code": "reportUnknownVariableType",
                "range": {
                    "startColumn": 4,
                    "endColumn": 12,
                    "lineCount": 1
                }
            },
            {
                "code": "reportUnknownVariableType",
                "range": {
                    "startColumn": 4,
                    "endColumn": 17,
                    "lineCount": 1
                }
            },
            {
                "code": "reportUnknownArgumentType",
                "range": {
                    "startColumn": 30,
                    "endColumn": 9,
                    "lineCount": 4
                }
            },
            {
                "code": "reportUnknownMemberType",
                "range": {
                    "startColumn": 8,
                    "endColumn": 44,
                    "lineCount": 1
                }
            },
            {
                "code": "reportUnknownArgumentType",
                "range": {
                    "startColumn": 17,
                    "endColumn": 25,
                    "lineCount": 1
                }
            },
            {
                "code": "reportUnknownArgumentType",
                "range": {
                    "startColumn": 24,
                    "endColumn": 29,
                    "lineCount": 1
                }
            },
            {
                "code": "reportUnknownArgumentType",
                "range": {
                    "startColumn": 22,
                    "endColumn": 35,
                    "lineCount": 1
                }
            },
            {
                "code": "reportAny",
                "range": {
                    "startColumn": 4,
                    "endColumn": 16,
                    "lineCount": 1
                }
            },
            {
                "code": "reportAny",
                "range": {
                    "startColumn": 18,
                    "endColumn": 24,
                    "lineCount": 1
                }
            },
            {
                "code": "reportUnknownMemberType",
                "range": {
                    "startColumn": 36,
                    "endColumn": 67,
                    "lineCount": 1
                }
            },
            {
                "code": "reportAny",
                "range": {
                    "startColumn": 72,
                    "endColumn": 78,
                    "lineCount": 1
                }
            }
        ],
        "./modepy/quadrature/grundmann_moeller.py": [
            {
                "code": "reportAny",
                "range": {
                    "startColumn": 12,
                    "endColumn": 18,
                    "lineCount": 1
                }
            },
            {
                "code": "reportAny",
                "range": {
                    "startColumn": 8,
                    "endColumn": 18,
                    "lineCount": 1
                }
            },
            {
                "code": "reportAny",
                "range": {
                    "startColumn": 12,
                    "endColumn": 18,
                    "lineCount": 1
                }
            },
            {
                "code": "reportAny",
                "range": {
                    "startColumn": 25,
                    "endColumn": 31,
                    "lineCount": 1
                }
            },
            {
                "code": "reportAny",
                "range": {
                    "startColumn": 27,
                    "endColumn": 41,
                    "lineCount": 1
                }
            },
            {
                "code": "reportUnknownMemberType",
                "range": {
                    "startColumn": 25,
                    "endColumn": 42,
                    "lineCount": 1
                }
            },
            {
                "code": "reportUnknownArgumentType",
                "range": {
                    "startColumn": 25,
                    "endColumn": 42,
                    "lineCount": 1
                }
            }
        ],
        "./modepy/quadrature/jacobi_gauss.py": [
            {
                "code": "reportDeprecated",
                "range": {
                    "startColumn": 53,
                    "endColumn": 65,
                    "lineCount": 1
                }
            },
            {
                "code": "reportUnknownVariableType",
                "range": {
                    "startColumn": 12,
                    "endColumn": 13,
                    "lineCount": 1
                }
            },
            {
                "code": "reportUnknownVariableType",
                "range": {
                    "startColumn": 15,
                    "endColumn": 16,
                    "lineCount": 1
                }
            },
            {
                "code": "reportGeneralTypeIssues",
                "range": {
                    "startColumn": 19,
                    "endColumn": 51,
                    "lineCount": 1
                }
            },
            {
                "code": "reportDeprecated",
                "range": {
                    "startColumn": 19,
                    "endColumn": 31,
                    "lineCount": 1
                }
            },
            {
                "code": "reportUnknownVariableType",
                "range": {
                    "startColumn": 12,
                    "endColumn": 13,
                    "lineCount": 1
                }
            },
            {
                "code": "reportUnknownMemberType",
                "range": {
                    "startColumn": 16,
                    "endColumn": 25,
                    "lineCount": 1
                }
            },
            {
                "code": "reportUnknownArgumentType",
                "range": {
                    "startColumn": 25,
                    "endColumn": 26,
                    "lineCount": 1
                }
            },
            {
                "code": "reportUnknownArgumentType",
                "range": {
                    "startColumn": 28,
                    "endColumn": 29,
                    "lineCount": 1
                }
            },
            {
                "code": "reportUnknownMemberType",
                "range": {
                    "startColumn": 20,
                    "endColumn": 27,
                    "lineCount": 1
                }
            },
            {
                "code": "reportAny",
                "range": {
                    "startColumn": 19,
                    "endColumn": 17,
                    "lineCount": 4
                }
            },
            {
                "code": "reportUnknownArgumentType",
                "range": {
                    "startColumn": 23,
                    "endColumn": 30,
                    "lineCount": 1
                }
            },
            {
                "code": "reportUnknownMemberType",
                "range": {
                    "startColumn": 27,
                    "endColumn": 30,
                    "lineCount": 1
                }
            },
            {
                "code": "reportAny",
                "range": {
                    "startColumn": 23,
                    "endColumn": 74,
                    "lineCount": 1
                }
            },
            {
                "code": "reportAny",
                "range": {
                    "startColumn": 38,
                    "endColumn": 46,
                    "lineCount": 1
                }
            },
            {
                "code": "reportAny",
                "range": {
                    "startColumn": 18,
                    "endColumn": 36,
                    "lineCount": 1
                }
            },
            {
                "code": "reportUnknownMemberType",
                "range": {
                    "startColumn": 12,
                    "endColumn": 21,
                    "lineCount": 1
                }
            },
            {
                "code": "reportUnknownVariableType",
                "range": {
                    "startColumn": 33,
                    "endColumn": 38,
                    "lineCount": 1
                }
            },
            {
                "code": "reportUnknownMemberType",
                "range": {
                    "startColumn": 20,
                    "endColumn": 33,
                    "lineCount": 1
                }
            },
            {
                "code": "reportUnknownParameterType",
                "range": {
                    "startColumn": 22,
                    "endColumn": 23,
                    "lineCount": 1
                }
            },
            {
                "code": "reportMissingParameterType",
                "range": {
                    "startColumn": 22,
                    "endColumn": 23,
                    "lineCount": 1
                }
            },
            {
                "code": "reportUnknownArgumentType",
                "range": {
                    "startColumn": 31,
                    "endColumn": 32,
                    "lineCount": 1
                }
            }
        ],
        "./modepy/quadrature/vioreanu_rokhlin.py": [
            {
                "code": "reportUnknownVariableType",
                "range": {
                    "startColumn": 76,
                    "endColumn": 81,
                    "lineCount": 1
                }
            },
            {
                "code": "reportUnknownVariableType",
                "range": {
                    "startColumn": 79,
                    "endColumn": 84,
                    "lineCount": 1
                }
            },
            {
                "code": "reportUnknownVariableType",
                "range": {
                    "startColumn": 12,
                    "endColumn": 23,
                    "lineCount": 1
                }
            },
            {
                "code": "reportAny",
                "range": {
                    "startColumn": 8,
                    "endColumn": 13,
                    "lineCount": 1
                }
            },
            {
                "code": "reportUnknownArgumentType",
                "range": {
                    "startColumn": 20,
                    "endColumn": 41,
                    "lineCount": 1
                }
            },
            {
                "code": "reportUnknownVariableType",
                "range": {
                    "startColumn": 8,
                    "endColumn": 11,
                    "lineCount": 1
                }
            },
            {
                "code": "reportUnknownVariableType",
                "range": {
                    "startColumn": 8,
                    "endColumn": 11,
                    "lineCount": 1
                }
            },
            {
                "code": "reportUnknownArgumentType",
                "range": {
                    "startColumn": 39,
                    "endColumn": 42,
                    "lineCount": 1
                }
            },
            {
                "code": "reportAny",
                "range": {
                    "startColumn": 25,
                    "endColumn": 30,
                    "lineCount": 1
                }
            },
            {
                "code": "reportUnknownArgumentType",
                "range": {
                    "startColumn": 32,
                    "endColumn": 35,
                    "lineCount": 1
                }
            },
            {
                "code": "reportUnknownArgumentType",
                "range": {
                    "startColumn": 46,
                    "endColumn": 72,
                    "lineCount": 1
                }
            }
        ],
        "./modepy/quadrature/vr_quad_data_tet.py": [
            {
                "code": "reportUnknownParameterType",
                "range": {
                    "startColumn": 4,
                    "endColumn": 16,
                    "lineCount": 1
                }
            },
            {
                "code": "reportUnknownParameterType",
                "range": {
                    "startColumn": 17,
                    "endColumn": 22,
                    "lineCount": 1
                }
            },
            {
                "code": "reportMissingParameterType",
                "range": {
                    "startColumn": 17,
                    "endColumn": 22,
                    "lineCount": 1
                }
            },
            {
                "code": "reportUnknownVariableType",
                "range": {
                    "startColumn": 8,
                    "endColumn": 13,
                    "lineCount": 1
                }
            },
            {
                "code": "reportUnknownVariableType",
                "range": {
                    "startColumn": 15,
                    "endColumn": 17,
                    "lineCount": 1
                }
            },
            {
                "code": "reportUnknownMemberType",
                "range": {
                    "startColumn": 21,
                    "endColumn": 32,
                    "lineCount": 1
                }
            },
            {
                "code": "reportUnknownVariableType",
                "range": {
                    "startColumn": 12,
                    "endColumn": 13,
                    "lineCount": 1
                }
            },
            {
                "code": "reportUnknownVariableType",
                "range": {
                    "startColumn": 15,
                    "endColumn": 16,
                    "lineCount": 1
                }
            },
            {
                "code": "reportUnknownMemberType",
                "range": {
                    "startColumn": 20,
                    "endColumn": 28,
                    "lineCount": 1
                }
            },
            {
                "code": "reportUnknownVariableType",
                "range": {
                    "startColumn": 16,
                    "endColumn": 17,
                    "lineCount": 1
                }
            },
            {
                "code": "reportUnknownVariableType",
                "range": {
                    "startColumn": 27,
                    "endColumn": 28,
                    "lineCount": 1
                }
            },
            {
                "code": "reportUnknownArgumentType",
                "range": {
                    "startColumn": 68,
                    "endColumn": 69,
                    "lineCount": 1
                }
            },
            {
                "code": "reportUnknownVariableType",
>>>>>>> c01cf9b3
                "range": {
                    "startColumn": 42,
                    "endColumn": 53,
                    "lineCount": 1
                }
            },
            {
                "code": "reportUnknownArgumentType",
                "range": {
                    "startColumn": 29,
                    "endColumn": 36,
                    "lineCount": 1
                }
            },
            {
                "code": "reportUnknownVariableType",
                "range": {
                    "startColumn": 4,
                    "endColumn": 7,
                    "lineCount": 1
                }
            },
            {
                "code": "reportReturnType",
                "range": {
                    "startColumn": 11,
                    "endColumn": 26,
                    "lineCount": 1
                }
            },
            {
                "code": "reportUnknownArgumentType",
                "range": {
                    "startColumn": 22,
                    "endColumn": 25,
                    "lineCount": 1
                }
            },
            {
                "code": "reportUnknownVariableType",
                "range": {
                    "startColumn": 11,
                    "endColumn": 77,
                    "lineCount": 1
                }
            },
            {
                "code": "reportUnknownMemberType",
                "range": {
                    "startColumn": 20,
                    "endColumn": 52,
                    "lineCount": 1
                }
            },
            {
                "code": "reportUnknownArgumentType",
                "range": {
                    "startColumn": 20,
                    "endColumn": 52,
                    "lineCount": 1
                }
            },
            {
                "code": "reportAny",
                "range": {
                    "startColumn": 4,
                    "endColumn": 8,
                    "lineCount": 1
                }
            },
            {
                "code": "reportAny",
                "range": {
                    "startColumn": 10,
                    "endColumn": 17,
                    "lineCount": 1
                }
            },
            {
                "code": "reportUnknownVariableType",
                "range": {
                    "startColumn": 4,
                    "endColumn": 9,
                    "lineCount": 1
                }
            },
            {
                "code": "reportUnknownMemberType",
                "range": {
                    "startColumn": 12,
                    "endColumn": 44,
                    "lineCount": 1
                }
            },
            {
                "code": "reportUnknownVariableType",
                "range": {
                    "startColumn": 4,
                    "endColumn": 12,
                    "lineCount": 1
                }
            },
            {
                "code": "reportUnknownVariableType",
                "range": {
                    "startColumn": 4,
                    "endColumn": 17,
                    "lineCount": 1
                }
            },
            {
                "code": "reportUnknownArgumentType",
                "range": {
                    "startColumn": 30,
                    "endColumn": 9,
                    "lineCount": 4
                }
            },
            {
                "code": "reportUnknownMemberType",
                "range": {
                    "startColumn": 8,
                    "endColumn": 44,
                    "lineCount": 1
                }
            },
            {
                "code": "reportUnknownArgumentType",
                "range": {
                    "startColumn": 17,
                    "endColumn": 25,
                    "lineCount": 1
                }
            },
            {
                "code": "reportUnknownArgumentType",
                "range": {
                    "startColumn": 24,
                    "endColumn": 29,
                    "lineCount": 1
                }
            },
            {
                "code": "reportUnknownArgumentType",
                "range": {
                    "startColumn": 22,
                    "endColumn": 35,
                    "lineCount": 1
                }
            },
            {
                "code": "reportAny",
                "range": {
                    "startColumn": 4,
                    "endColumn": 16,
                    "lineCount": 1
                }
            },
            {
                "code": "reportAny",
                "range": {
                    "startColumn": 18,
                    "endColumn": 24,
                    "lineCount": 1
                }
            },
            {
                "code": "reportUnknownMemberType",
                "range": {
                    "startColumn": 36,
                    "endColumn": 67,
                    "lineCount": 1
                }
            },
            {
                "code": "reportAny",
                "range": {
                    "startColumn": 72,
                    "endColumn": 78,
                    "lineCount": 1
                }
            }
        ],
        "./modepy/quadrature/grundmann_moeller.py": [
            {
                "code": "reportAny",
                "range": {
                    "startColumn": 12,
                    "endColumn": 18,
                    "lineCount": 1
                }
            },
            {
                "code": "reportAny",
                "range": {
                    "startColumn": 8,
                    "endColumn": 18,
                    "lineCount": 1
                }
            },
            {
                "code": "reportAny",
                "range": {
                    "startColumn": 12,
                    "endColumn": 18,
                    "lineCount": 1
                }
            },
            {
                "code": "reportAny",
                "range": {
                    "startColumn": 25,
                    "endColumn": 31,
                    "lineCount": 1
                }
            },
            {
                "code": "reportAny",
                "range": {
                    "startColumn": 27,
                    "endColumn": 41,
                    "lineCount": 1
                }
            },
            {
                "code": "reportUnknownMemberType",
                "range": {
                    "startColumn": 25,
                    "endColumn": 42,
                    "lineCount": 1
                }
            },
            {
                "code": "reportUnknownArgumentType",
                "range": {
                    "startColumn": 25,
                    "endColumn": 42,
                    "lineCount": 1
                }
            }
        ],
        "./modepy/quadrature/jacobi_gauss.py": [
            {
                "code": "reportDeprecated",
                "range": {
                    "startColumn": 53,
                    "endColumn": 65,
                    "lineCount": 1
                }
            },
            {
                "code": "reportUnknownVariableType",
                "range": {
                    "startColumn": 12,
                    "endColumn": 13,
                    "lineCount": 1
                }
            },
            {
                "code": "reportUnknownVariableType",
                "range": {
                    "startColumn": 15,
                    "endColumn": 16,
                    "lineCount": 1
                }
            },
            {
                "code": "reportGeneralTypeIssues",
                "range": {
                    "startColumn": 19,
                    "endColumn": 51,
                    "lineCount": 1
                }
            },
            {
                "code": "reportDeprecated",
                "range": {
                    "startColumn": 19,
                    "endColumn": 31,
                    "lineCount": 1
                }
            },
            {
                "code": "reportUnknownVariableType",
                "range": {
                    "startColumn": 12,
                    "endColumn": 13,
                    "lineCount": 1
                }
            },
            {
                "code": "reportUnknownMemberType",
                "range": {
                    "startColumn": 16,
                    "endColumn": 25,
                    "lineCount": 1
                }
            },
            {
                "code": "reportUnknownArgumentType",
                "range": {
                    "startColumn": 25,
                    "endColumn": 26,
                    "lineCount": 1
                }
            },
            {
                "code": "reportUnknownArgumentType",
                "range": {
                    "startColumn": 28,
                    "endColumn": 29,
                    "lineCount": 1
                }
            },
            {
                "code": "reportUnknownMemberType",
                "range": {
                    "startColumn": 20,
                    "endColumn": 27,
                    "lineCount": 1
                }
            },
            {
                "code": "reportAny",
                "range": {
                    "startColumn": 19,
                    "endColumn": 17,
                    "lineCount": 4
                }
            },
            {
                "code": "reportUnknownArgumentType",
                "range": {
                    "startColumn": 23,
                    "endColumn": 30,
                    "lineCount": 1
                }
            },
            {
                "code": "reportUnknownMemberType",
                "range": {
                    "startColumn": 27,
                    "endColumn": 30,
                    "lineCount": 1
                }
            },
            {
                "code": "reportAny",
                "range": {
                    "startColumn": 23,
                    "endColumn": 74,
                    "lineCount": 1
                }
            },
            {
                "code": "reportAny",
                "range": {
                    "startColumn": 38,
                    "endColumn": 46,
                    "lineCount": 1
                }
            },
            {
                "code": "reportAny",
                "range": {
                    "startColumn": 18,
                    "endColumn": 36,
                    "lineCount": 1
                }
            },
            {
                "code": "reportUnknownMemberType",
                "range": {
                    "startColumn": 12,
                    "endColumn": 21,
                    "lineCount": 1
                }
            },
            {
                "code": "reportUnknownVariableType",
                "range": {
                    "startColumn": 33,
                    "endColumn": 38,
                    "lineCount": 1
                }
            },
            {
                "code": "reportUnknownMemberType",
                "range": {
                    "startColumn": 20,
                    "endColumn": 33,
                    "lineCount": 1
                }
            },
            {
                "code": "reportUnknownParameterType",
                "range": {
                    "startColumn": 22,
                    "endColumn": 23,
                    "lineCount": 1
                }
            },
            {
                "code": "reportMissingParameterType",
                "range": {
                    "startColumn": 22,
                    "endColumn": 23,
                    "lineCount": 1
                }
            },
            {
                "code": "reportUnknownArgumentType",
                "range": {
                    "startColumn": 31,
                    "endColumn": 32,
                    "lineCount": 1
                }
            }
        ],
        "./modepy/quadrature/vioreanu_rokhlin.py": [
            {
                "code": "reportUnknownVariableType",
                "range": {
                    "startColumn": 76,
                    "endColumn": 81,
                    "lineCount": 1
                }
            },
            {
                "code": "reportUnknownVariableType",
                "range": {
                    "startColumn": 79,
                    "endColumn": 84,
                    "lineCount": 1
                }
            },
            {
                "code": "reportUnknownVariableType",
                "range": {
                    "startColumn": 12,
                    "endColumn": 23,
                    "lineCount": 1
                }
            },
            {
                "code": "reportUnknownArgumentType",
                "range": {
                    "startColumn": 20,
                    "endColumn": 41,
                    "lineCount": 1
                }
            },
            {
                "code": "reportUnknownVariableType",
                "range": {
                    "startColumn": 8,
                    "endColumn": 11,
                    "lineCount": 1
                }
            },
            {
                "code": "reportUnknownVariableType",
                "range": {
                    "startColumn": 8,
                    "endColumn": 11,
                    "lineCount": 1
                }
            },
            {
                "code": "reportUnknownArgumentType",
                "range": {
                    "startColumn": 39,
                    "endColumn": 42,
                    "lineCount": 1
                }
            },
            {
                "code": "reportUnknownArgumentType",
                "range": {
                    "startColumn": 32,
                    "endColumn": 35,
                    "lineCount": 1
                }
            },
            {
                "code": "reportUnknownArgumentType",
                "range": {
                    "startColumn": 46,
                    "endColumn": 72,
                    "lineCount": 1
                }
            }
        ],
        "./modepy/quadrature/vr_quad_data_tet.py": [
            {
                "code": "reportUnknownParameterType",
                "range": {
                    "startColumn": 4,
                    "endColumn": 16,
                    "lineCount": 1
                }
            },
            {
                "code": "reportUnknownParameterType",
                "range": {
                    "startColumn": 17,
                    "endColumn": 22,
                    "lineCount": 1
                }
            },
            {
                "code": "reportMissingParameterType",
                "range": {
                    "startColumn": 17,
                    "endColumn": 22,
                    "lineCount": 1
                }
            },
            {
                "code": "reportUnknownVariableType",
                "range": {
                    "startColumn": 8,
                    "endColumn": 13,
                    "lineCount": 1
                }
            },
            {
                "code": "reportUnknownVariableType",
                "range": {
                    "startColumn": 15,
                    "endColumn": 17,
                    "lineCount": 1
                }
            },
            {
                "code": "reportUnknownMemberType",
                "range": {
                    "startColumn": 21,
                    "endColumn": 32,
                    "lineCount": 1
                }
            },
            {
                "code": "reportUnknownVariableType",
                "range": {
                    "startColumn": 12,
                    "endColumn": 13,
                    "lineCount": 1
                }
            },
            {
                "code": "reportUnknownVariableType",
                "range": {
                    "startColumn": 15,
                    "endColumn": 16,
                    "lineCount": 1
                }
            },
            {
                "code": "reportUnknownMemberType",
                "range": {
                    "startColumn": 20,
                    "endColumn": 28,
                    "lineCount": 1
                }
            },
            {
                "code": "reportUnknownVariableType",
                "range": {
                    "startColumn": 16,
                    "endColumn": 17,
                    "lineCount": 1
                }
            },
            {
                "code": "reportUnknownVariableType",
                "range": {
                    "startColumn": 27,
                    "endColumn": 28,
                    "lineCount": 1
                }
            },
            {
                "code": "reportUnknownArgumentType",
                "range": {
                    "startColumn": 68,
                    "endColumn": 69,
                    "lineCount": 1
                }
            },
            {
                "code": "reportUnknownVariableType",
                "range": {
                    "startColumn": 16,
                    "endColumn": 17,
                    "lineCount": 1
                }
            },
            {
                "code": "reportUnknownArgumentType",
                "range": {
                    "startColumn": 29,
                    "endColumn": 30,
                    "lineCount": 1
                }
            },
            {
                "code": "reportUnknownVariableType",
                "range": {
                    "startColumn": 11,
                    "endColumn": 17,
                    "lineCount": 1
                }
            },
            {
                "code": "reportUnknownVariableType",
                "range": {
                    "startColumn": 0,
                    "endColumn": 16,
                    "lineCount": 1
                }
            }
        ],
        "./modepy/quadrature/vr_quad_data_tri.py": [
            {
                "code": "reportUnknownParameterType",
                "range": {
                    "startColumn": 4,
                    "endColumn": 16,
                    "lineCount": 1
                }
            },
            {
                "code": "reportUnknownParameterType",
                "range": {
                    "startColumn": 17,
                    "endColumn": 22,
                    "lineCount": 1
                }
            },
            {
                "code": "reportMissingParameterType",
                "range": {
                    "startColumn": 17,
                    "endColumn": 22,
                    "lineCount": 1
                }
            },
            {
                "code": "reportUnknownVariableType",
                "range": {
                    "startColumn": 8,
                    "endColumn": 13,
                    "lineCount": 1
                }
            },
            {
                "code": "reportUnknownVariableType",
                "range": {
                    "startColumn": 15,
                    "endColumn": 17,
                    "lineCount": 1
                }
            },
            {
                "code": "reportUnknownMemberType",
                "range": {
                    "startColumn": 21,
                    "endColumn": 32,
                    "lineCount": 1
                }
            },
            {
                "code": "reportUnknownVariableType",
                "range": {
                    "startColumn": 12,
                    "endColumn": 13,
                    "lineCount": 1
                }
            },
            {
                "code": "reportUnknownVariableType",
                "range": {
                    "startColumn": 15,
                    "endColumn": 16,
                    "lineCount": 1
                }
            },
            {
                "code": "reportUnknownMemberType",
                "range": {
                    "startColumn": 20,
                    "endColumn": 28,
                    "lineCount": 1
                }
            },
            {
                "code": "reportUnknownVariableType",
                "range": {
                    "startColumn": 16,
                    "endColumn": 17,
                    "lineCount": 1
                }
            },
            {
                "code": "reportUnknownVariableType",
                "range": {
                    "startColumn": 27,
                    "endColumn": 28,
                    "lineCount": 1
                }
            },
            {
                "code": "reportUnknownArgumentType",
                "range": {
                    "startColumn": 68,
                    "endColumn": 69,
                    "lineCount": 1
                }
            },
            {
                "code": "reportUnknownVariableType",
                "range": {
                    "startColumn": 16,
                    "endColumn": 17,
                    "lineCount": 1
                }
            },
            {
                "code": "reportUnknownArgumentType",
                "range": {
                    "startColumn": 29,
                    "endColumn": 30,
                    "lineCount": 1
                }
            },
            {
                "code": "reportUnknownVariableType",
                "range": {
                    "startColumn": 11,
                    "endColumn": 17,
                    "lineCount": 1
                }
            },
            {
                "code": "reportUnknownVariableType",
                "range": {
                    "startColumn": 0,
                    "endColumn": 13,
                    "lineCount": 1
                }
            }
        ],
        "./modepy/quadrature/witherden_vincent.py": [
            {
                "code": "reportUnknownVariableType",
                "range": {
                    "startColumn": 29,
                    "endColumn": 34,
                    "lineCount": 1
                }
            },
            {
                "code": "reportUnknownVariableType",
                "range": {
                    "startColumn": 28,
                    "endColumn": 33,
                    "lineCount": 1
                }
            },
            {
                "code": "reportUnknownVariableType",
                "range": {
                    "startColumn": 12,
                    "endColumn": 16,
                    "lineCount": 1
                }
            },
            {
                "code": "reportUnknownArgumentType",
                "range": {
                    "startColumn": 25,
                    "endColumn": 39,
                    "lineCount": 1
                }
            },
            {
                "code": "reportUnknownArgumentType",
                "range": {
                    "startColumn": 41,
                    "endColumn": 56,
                    "lineCount": 1
                }
            },
            {
                "code": "reportUnknownArgumentType",
                "range": {
                    "startColumn": 34,
                    "endColumn": 53,
                    "lineCount": 1
                }
            }
        ],
        "./modepy/quadrature/witherden_vincent_quad_data.py": [
            {
                "code": "reportUnknownParameterType",
                "range": {
                    "startColumn": 4,
                    "endColumn": 17,
                    "lineCount": 1
                }
            },
            {
                "code": "reportUnknownParameterType",
                "range": {
                    "startColumn": 18,
                    "endColumn": 23,
                    "lineCount": 1
                }
            },
            {
                "code": "reportMissingParameterType",
                "range": {
                    "startColumn": 18,
                    "endColumn": 23,
                    "lineCount": 1
                }
            },
            {
                "code": "reportUnknownVariableType",
                "range": {
                    "startColumn": 8,
                    "endColumn": 13,
                    "lineCount": 1
                }
            },
            {
                "code": "reportUnknownVariableType",
                "range": {
                    "startColumn": 15,
                    "endColumn": 19,
                    "lineCount": 1
                }
            },
            {
                "code": "reportUnknownMemberType",
                "range": {
                    "startColumn": 23,
                    "endColumn": 34,
                    "lineCount": 1
                }
            },
            {
                "code": "reportUnknownArgumentType",
                "range": {
                    "startColumn": 24,
                    "endColumn": 25,
                    "lineCount": 1
                }
            },
            {
                "code": "reportUnknownVariableType",
                "range": {
                    "startColumn": 61,
                    "endColumn": 62,
                    "lineCount": 1
                }
            },
            {
                "code": "reportUnknownVariableType",
                "range": {
                    "startColumn": 64,
                    "endColumn": 65,
                    "lineCount": 1
                }
            },
            {
                "code": "reportUnknownMemberType",
                "range": {
                    "startColumn": 69,
                    "endColumn": 79,
                    "lineCount": 1
                }
            },
            {
                "code": "reportUnknownVariableType",
                "range": {
                    "startColumn": 11,
                    "endColumn": 17,
                    "lineCount": 1
                }
            },
            {
                "code": "reportUnknownVariableType",
                "range": {
                    "startColumn": 0,
                    "endColumn": 9,
                    "lineCount": 1
                }
            },
            {
                "code": "reportUnknownVariableType",
                "range": {
                    "startColumn": 0,
                    "endColumn": 8,
                    "lineCount": 1
                }
            }
        ],
        "./modepy/quadrature/xiao_gimbutas.py": [
            {
                "code": "reportUnknownMemberType",
                "range": {
                    "startColumn": 20,
                    "endColumn": 43,
                    "lineCount": 1
                }
            },
            {
                "code": "reportUnknownArgumentType",
                "range": {
                    "startColumn": 20,
                    "endColumn": 43,
                    "lineCount": 1
                }
            }
        ],
        "./modepy/shapes.py": [
            {
                "code": "reportAny",
                "range": {
                    "startColumn": 8,
                    "endColumn": 18,
                    "lineCount": 1
                }
            },
            {
                "code": "reportUnknownMemberType",
                "range": {
                    "startColumn": 13,
                    "endColumn": 40,
                    "lineCount": 1
                }
            },
            {
                "code": "reportOverlappingOverload",
                "range": {
                    "startColumn": 8,
                    "endColumn": 15,
                    "lineCount": 1
                }
            },
            {
                "code": "reportOverlappingOverload",
                "range": {
                    "startColumn": 8,
                    "endColumn": 15,
                    "lineCount": 1
                }
            },
            {
                "code": "reportAny",
                "range": {
                    "startColumn": 40,
                    "endColumn": 46,
                    "lineCount": 1
                }
            },
            {
                "code": "reportAny",
                "range": {
                    "startColumn": 33,
                    "endColumn": 39,
                    "lineCount": 1
                }
            },
            {
                "code": "reportAny",
                "range": {
                    "startColumn": 33,
                    "endColumn": 39,
                    "lineCount": 1
                }
            },
            {
                "code": "reportAny",
                "range": {
                    "startColumn": 41,
                    "endColumn": 47,
                    "lineCount": 1
                }
            },
            {
                "code": "reportAny",
                "range": {
                    "startColumn": 41,
                    "endColumn": 47,
                    "lineCount": 1
                }
            },
            {
                "code": "reportAny",
                "range": {
                    "startColumn": 41,
                    "endColumn": 47,
                    "lineCount": 1
                }
            },
            {
                "code": "reportAny",
                "range": {
                    "startColumn": 41,
                    "endColumn": 47,
                    "lineCount": 1
                }
            },
            {
                "code": "reportAny",
                "range": {
                    "startColumn": 35,
                    "endColumn": 41,
                    "lineCount": 1
                }
            },
            {
                "code": "reportAny",
                "range": {
                    "startColumn": 30,
                    "endColumn": 36,
                    "lineCount": 1
                }
            },
            {
                "code": "reportAny",
                "range": {
                    "startColumn": 30,
                    "endColumn": 36,
                    "lineCount": 1
                }
            },
            {
                "code": "reportAny",
                "range": {
                    "startColumn": 30,
                    "endColumn": 36,
                    "lineCount": 1
                }
            },
            {
                "code": "reportAny",
                "range": {
                    "startColumn": 30,
                    "endColumn": 36,
                    "lineCount": 1
                }
            },
            {
                "code": "reportUnknownMemberType",
                "range": {
                    "startColumn": 13,
                    "endColumn": 40,
                    "lineCount": 1
                }
            },
            {
                "code": "reportUnusedParameter",
                "range": {
                    "startColumn": 8,
                    "endColumn": 19,
                    "lineCount": 1
                }
            },
            {
                "code": "reportUnusedParameter",
                "range": {
                    "startColumn": 8,
                    "endColumn": 13,
                    "lineCount": 1
                }
            }
        ],
        "./modepy/spaces.py": [
            {
                "code": "reportUnusedParameter",
                "range": {
                    "startColumn": 8,
                    "endColumn": 13,
                    "lineCount": 1
                }
            }
        ],
        "./modepy/test/test_matrices.py": [
            {
                "code": "reportUnknownVariableType",
                "range": {
                    "startColumn": 4,
                    "endColumn": 7,
                    "lineCount": 1
                }
            },
            {
                "code": "reportUnknownVariableType",
                "range": {
                    "startColumn": 8,
                    "endColumn": 14,
                    "lineCount": 1
                }
            },
            {
                "code": "reportAny",
                "range": {
                    "startColumn": 12,
                    "endColumn": 13,
                    "lineCount": 1
                }
            },
            {
                "code": "reportAny",
                "range": {
                    "startColumn": 12,
                    "endColumn": 14,
                    "lineCount": 1
                }
            },
            {
                "code": "reportUnknownVariableType",
                "range": {
                    "startColumn": 12,
                    "endColumn": 20,
                    "lineCount": 1
                }
            },
            {
                "code": "reportUnknownArgumentType",
                "range": {
                    "startColumn": 16,
                    "endColumn": 56,
                    "lineCount": 1
                }
            },
            {
                "code": "reportUnknownMemberType",
                "range": {
                    "startColumn": 27,
                    "endColumn": 47,
                    "lineCount": 1
                }
            },
            {
                "code": "reportAny",
                "range": {
                    "startColumn": 68,
                    "endColumn": 70,
                    "lineCount": 1
                }
            },
            {
                "code": "reportUnknownVariableType",
                "range": {
                    "startColumn": 12,
                    "endColumn": 20,
                    "lineCount": 1
                }
            },
            {
                "code": "reportUnknownArgumentType",
                "range": {
                    "startColumn": 16,
                    "endColumn": 80,
                    "lineCount": 1
                }
            },
            {
                "code": "reportUnknownMemberType",
                "range": {
                    "startColumn": 27,
                    "endColumn": 71,
                    "lineCount": 1
                }
            },
            {
                "code": "reportAny",
                "range": {
                    "startColumn": 24,
                    "endColumn": 26,
                    "lineCount": 1
                }
            },
            {
                "code": "reportUnknownVariableType",
                "range": {
                    "startColumn": 8,
                    "endColumn": 16,
                    "lineCount": 1
                }
            },
            {
                "code": "reportUnknownVariableType",
                "range": {
                    "startColumn": 8,
                    "endColumn": 16,
                    "lineCount": 1
                }
            }
        ],
        "./modepy/test/test_modes.py": [
            {
                "code": "reportUnknownParameterType",
                "range": {
                    "startColumn": 23,
                    "endColumn": 28,
                    "lineCount": 1
                }
            },
            {
                "code": "reportMissingParameterType",
                "range": {
                    "startColumn": 23,
                    "endColumn": 28,
                    "lineCount": 1
                }
            },
            {
                "code": "reportUnknownParameterType",
                "range": {
                    "startColumn": 30,
                    "endColumn": 34,
                    "lineCount": 1
                }
            },
            {
                "code": "reportMissingParameterType",
                "range": {
                    "startColumn": 30,
                    "endColumn": 34,
                    "lineCount": 1
                }
            },
            {
                "code": "reportUnknownVariableType",
                "range": {
                    "startColumn": 29,
                    "endColumn": 34,
                    "lineCount": 1
                }
            },
            {
                "code": "reportUnknownArgumentType",
                "range": {
                    "startColumn": 26,
                    "endColumn": 31,
                    "lineCount": 1
                }
            },
            {
                "code": "reportUnknownArgumentType",
                "range": {
                    "startColumn": 33,
                    "endColumn": 37,
                    "lineCount": 1
                }
            },
            {
                "code": "reportUnknownArgumentType",
                "range": {
                    "startColumn": 53,
                    "endColumn": 62,
                    "lineCount": 1
                }
            },
            {
                "code": "reportAny",
                "range": {
                    "startColumn": 8,
                    "endColumn": 13,
                    "lineCount": 1
                }
            },
            {
                "code": "reportAny",
                "range": {
                    "startColumn": 20,
                    "endColumn": 75,
                    "lineCount": 1
                }
            },
            {
                "code": "reportUnknownArgumentType",
                "range": {
                    "startColumn": 27,
                    "endColumn": 32,
                    "lineCount": 1
                }
            },
            {
                "code": "reportUnknownArgumentType",
                "range": {
                    "startColumn": 34,
                    "endColumn": 38,
                    "lineCount": 1
                }
            },
            {
                "code": "reportUnknownArgumentType",
                "range": {
                    "startColumn": 63,
                    "endColumn": 71,
                    "lineCount": 1
                }
            },
            {
                "code": "reportUnknownParameterType",
                "range": {
                    "startColumn": 34,
                    "endColumn": 39,
                    "lineCount": 1
                }
            },
            {
                "code": "reportMissingParameterType",
                "range": {
                    "startColumn": 34,
                    "endColumn": 39,
                    "lineCount": 1
                }
            },
            {
                "code": "reportUnknownParameterType",
                "range": {
                    "startColumn": 41,
                    "endColumn": 45,
                    "lineCount": 1
                }
            },
            {
                "code": "reportMissingParameterType",
                "range": {
                    "startColumn": 41,
                    "endColumn": 45,
                    "lineCount": 1
                }
            },
            {
                "code": "reportUnknownParameterType",
                "range": {
                    "startColumn": 47,
                    "endColumn": 53,
                    "lineCount": 1
                }
            },
            {
                "code": "reportMissingParameterType",
                "range": {
                    "startColumn": 47,
                    "endColumn": 53,
                    "lineCount": 1
                }
            },
            {
                "code": "reportUnknownArgumentType",
                "range": {
                    "startColumn": 33,
                    "endColumn": 38,
                    "lineCount": 1
                }
            },
            {
                "code": "reportUnknownArgumentType",
                "range": {
                    "startColumn": 40,
                    "endColumn": 44,
                    "lineCount": 1
                }
            },
            {
                "code": "reportUnknownArgumentType",
                "range": {
                    "startColumn": 22,
                    "endColumn": 40,
                    "lineCount": 1
                }
            },
            {
                "code": "reportUnknownArgumentType",
                "range": {
                    "startColumn": 19,
                    "endColumn": 39,
                    "lineCount": 1
                }
            },
            {
                "code": "reportUnknownArgumentType",
                "range": {
                    "startColumn": 24,
                    "endColumn": 29,
                    "lineCount": 1
                }
            },
            {
                "code": "reportUnknownArgumentType",
                "range": {
                    "startColumn": 31,
                    "endColumn": 35,
                    "lineCount": 1
                }
            },
            {
                "code": "reportUnknownArgumentType",
                "range": {
                    "startColumn": 47,
                    "endColumn": 67,
                    "lineCount": 1
                }
            },
            {
                "code": "reportUnknownArgumentType",
                "range": {
                    "startColumn": 23,
                    "endColumn": 41,
                    "lineCount": 1
                }
            },
            {
                "code": "reportUnknownParameterType",
                "range": {
                    "startColumn": 38,
                    "endColumn": 43,
                    "lineCount": 1
                }
            },
            {
                "code": "reportMissingParameterType",
                "range": {
                    "startColumn": 38,
                    "endColumn": 43,
                    "lineCount": 1
                }
            },
            {
                "code": "reportUnknownParameterType",
                "range": {
                    "startColumn": 45,
                    "endColumn": 50,
                    "lineCount": 1
                }
            },
            {
                "code": "reportMissingParameterType",
                "range": {
                    "startColumn": 45,
                    "endColumn": 50,
                    "lineCount": 1
                }
            },
            {
                "code": "reportUnknownParameterType",
                "range": {
                    "startColumn": 29,
                    "endColumn": 34,
                    "lineCount": 1
                }
            },
            {
                "code": "reportMissingParameterType",
                "range": {
                    "startColumn": 29,
                    "endColumn": 34,
                    "lineCount": 1
                }
            },
            {
                "code": "reportUnknownParameterType",
                "range": {
                    "startColumn": 36,
                    "endColumn": 41,
                    "lineCount": 1
                }
            },
            {
                "code": "reportMissingParameterType",
                "range": {
                    "startColumn": 36,
                    "endColumn": 41,
                    "lineCount": 1
                }
            },
            {
                "code": "reportUnknownParameterType",
                "range": {
                    "startColumn": 43,
                    "endColumn": 49,
                    "lineCount": 1
                }
            },
            {
                "code": "reportMissingParameterType",
                "range": {
                    "startColumn": 43,
                    "endColumn": 49,
                    "lineCount": 1
                }
            },
            {
                "code": "reportUnknownArgumentType",
                "range": {
                    "startColumn": 22,
                    "endColumn": 40,
                    "lineCount": 1
                }
            },
            {
                "code": "reportUnknownArgumentType",
                "range": {
                    "startColumn": 24,
                    "endColumn": 29,
                    "lineCount": 1
                }
            },
            {
                "code": "reportUnknownArgumentType",
                "range": {
                    "startColumn": 43,
                    "endColumn": 48,
                    "lineCount": 1
                }
            },
            {
                "code": "reportUnknownParameterType",
                "range": {
                    "startColumn": 40,
                    "endColumn": 45,
                    "lineCount": 1
                }
            },
            {
                "code": "reportMissingParameterType",
                "range": {
                    "startColumn": 40,
                    "endColumn": 45,
                    "lineCount": 1
                }
            },
            {
                "code": "reportUnknownParameterType",
                "range": {
                    "startColumn": 47,
                    "endColumn": 52,
                    "lineCount": 1
                }
            },
            {
                "code": "reportMissingParameterType",
                "range": {
                    "startColumn": 47,
                    "endColumn": 52,
                    "lineCount": 1
                }
            },
            {
                "code": "reportUnknownMemberType",
                "range": {
                    "startColumn": 7,
                    "endColumn": 24,
                    "lineCount": 1
                }
            },
            {
                "code": "reportUnknownVariableType",
                "range": {
                    "startColumn": 4,
                    "endColumn": 10,
                    "lineCount": 1
                }
            },
            {
                "code": "reportUnknownMemberType",
                "range": {
                    "startColumn": 14,
                    "endColumn": 25,
                    "lineCount": 1
                }
            },
            {
                "code": "reportUnknownMemberType",
                "range": {
                    "startColumn": 34,
                    "endColumn": 51,
                    "lineCount": 1
                }
            },
            {
                "code": "reportUnknownArgumentType",
                "range": {
                    "startColumn": 56,
                    "endColumn": 5,
                    "lineCount": 11
                }
            },
            {
                "code": "reportUnknownParameterType",
                "range": {
                    "startColumn": 20,
                    "endColumn": 23,
                    "lineCount": 1
                }
            },
            {
                "code": "reportMissingParameterType",
                "range": {
                    "startColumn": 20,
                    "endColumn": 23,
                    "lineCount": 1
                }
            },
            {
                "code": "reportUnknownParameterType",
                "range": {
                    "startColumn": 25,
                    "endColumn": 34,
                    "lineCount": 1
                }
            },
            {
                "code": "reportMissingParameterType",
                "range": {
                    "startColumn": 25,
                    "endColumn": 34,
                    "lineCount": 1
                }
            },
            {
                "code": "reportUnknownParameterType",
                "range": {
                    "startColumn": 36,
                    "endColumn": 41,
                    "lineCount": 1
                }
            },
            {
                "code": "reportMissingParameterType",
                "range": {
                    "startColumn": 36,
                    "endColumn": 41,
                    "lineCount": 1
                }
            },
            {
                "code": "reportUnknownParameterType",
                "range": {
                    "startColumn": 43,
                    "endColumn": 55,
                    "lineCount": 1
                }
            },
            {
                "code": "reportMissingParameterType",
                "range": {
                    "startColumn": 43,
                    "endColumn": 55,
                    "lineCount": 1
                }
            },
            {
                "code": "reportUnknownVariableType",
                "range": {
                    "startColumn": 4,
                    "endColumn": 9,
                    "lineCount": 1
                }
            },
            {
                "code": "reportUnknownVariableType",
                "range": {
                    "startColumn": 4,
                    "endColumn": 9,
                    "lineCount": 1
                }
            },
            {
                "code": "reportUnknownVariableType",
                "range": {
                    "startColumn": 16,
                    "endColumn": 18,
                    "lineCount": 1
                }
            },
            {
                "code": "reportUnknownVariableType",
                "range": {
                    "startColumn": 20,
                    "endColumn": 26,
                    "lineCount": 1
                }
            },
            {
                "code": "reportUnknownArgumentType",
                "range": {
                    "startColumn": 16,
                    "endColumn": 66,
                    "lineCount": 1
                }
            },
            {
                "code": "reportUnknownMemberType",
                "range": {
                    "startColumn": 20,
                    "endColumn": 35,
                    "lineCount": 1
                }
            },
            {
                "code": "reportUnknownArgumentType",
                "range": {
                    "startColumn": 20,
                    "endColumn": 35,
                    "lineCount": 1
                }
            },
            {
                "code": "reportUnknownMemberType",
                "range": {
                    "startColumn": 37,
                    "endColumn": 52,
                    "lineCount": 1
                }
            },
            {
                "code": "reportUnknownArgumentType",
                "range": {
                    "startColumn": 37,
                    "endColumn": 52,
                    "lineCount": 1
                }
            },
            {
                "code": "reportUnknownVariableType",
                "range": {
                    "startColumn": 12,
                    "endColumn": 20,
                    "lineCount": 1
                }
            },
            {
                "code": "reportUnknownArgumentType",
                "range": {
                    "startColumn": 32,
                    "endColumn": 41,
                    "lineCount": 1
                }
            },
            {
                "code": "reportUnknownVariableType",
                "range": {
                    "startColumn": 12,
                    "endColumn": 24,
                    "lineCount": 1
                }
            },
            {
                "code": "reportUnknownArgumentType",
                "range": {
                    "startColumn": 36,
                    "endColumn": 17,
                    "lineCount": 5
                }
            },
            {
                "code": "reportUnknownMemberType",
                "range": {
                    "startColumn": 52,
                    "endColumn": 61,
                    "lineCount": 1
                }
            },
            {
                "code": "reportUnknownArgumentType",
                "range": {
                    "startColumn": 52,
                    "endColumn": 61,
                    "lineCount": 1
                }
            },
            {
                "code": "reportUnknownMemberType",
                "range": {
                    "startColumn": 29,
                    "endColumn": 57,
                    "lineCount": 1
                }
            },
            {
                "code": "reportUnknownMemberType",
                "range": {
                    "startColumn": 31,
                    "endColumn": 49,
                    "lineCount": 1
                }
            },
            {
                "code": "reportUnknownArgumentType",
                "range": {
                    "startColumn": 31,
                    "endColumn": 53,
                    "lineCount": 1
                }
            },
            {
                "code": "reportUnknownMemberType",
                "range": {
                    "startColumn": 26,
                    "endColumn": 59,
                    "lineCount": 1
                }
            },
            {
                "code": "reportUnknownArgumentType",
                "range": {
                    "startColumn": 26,
                    "endColumn": 63,
                    "lineCount": 1
                }
            },
            {
                "code": "reportUnknownVariableType",
                "range": {
                    "startColumn": 16,
                    "endColumn": 19,
                    "lineCount": 1
                }
            },
            {
                "code": "reportUnknownArgumentType",
                "range": {
                    "startColumn": 39,
                    "endColumn": 42,
                    "lineCount": 1
                }
            },
            {
                "code": "reportArgumentType",
                "range": {
                    "startColumn": 38,
                    "endColumn": 41,
                    "lineCount": 1
                }
            },
            {
                "code": "reportUnknownMemberType",
                "range": {
                    "startColumn": 36,
                    "endColumn": 45,
                    "lineCount": 1
                }
            },
            {
                "code": "reportUnknownArgumentType",
                "range": {
                    "startColumn": 36,
                    "endColumn": 45,
                    "lineCount": 1
                }
            },
            {
                "code": "reportUnknownVariableType",
                "range": {
                    "startColumn": 16,
                    "endColumn": 21,
                    "lineCount": 1
                }
            },
            {
                "code": "reportUnknownMemberType",
                "range": {
                    "startColumn": 24,
                    "endColumn": 41,
                    "lineCount": 1
                }
            },
            {
                "code": "reportAny",
                "range": {
                    "startColumn": 16,
                    "endColumn": 19,
                    "lineCount": 1
                }
            },
            {
                "code": "reportUnknownArgumentType",
                "range": {
                    "startColumn": 30,
                    "endColumn": 41,
                    "lineCount": 1
                }
            },
            {
                "code": "reportAny",
                "range": {
                    "startColumn": 27,
                    "endColumn": 30,
                    "lineCount": 1
                }
            },
            {
                "code": "reportUnknownVariableType",
                "range": {
                    "startColumn": 20,
                    "endColumn": 23,
                    "lineCount": 1
                }
            },
            {
                "code": "reportAny",
                "range": {
                    "startColumn": 38,
                    "endColumn": 41,
                    "lineCount": 1
                }
            },
            {
                "code": "reportImplicitOverride",
                "range": {
                    "startColumn": 8,
                    "endColumn": 14,
                    "lineCount": 1
                }
            },
            {
                "code": "reportUnknownParameterType",
                "range": {
                    "startColumn": 21,
                    "endColumn": 25,
                    "lineCount": 1
                }
            },
            {
                "code": "reportMissingParameterType",
                "range": {
                    "startColumn": 21,
                    "endColumn": 25,
                    "lineCount": 1
                }
            },
            {
                "code": "reportUnknownMemberType",
                "range": {
                    "startColumn": 33,
                    "endColumn": 47,
                    "lineCount": 1
                }
            },
            {
                "code": "reportUnknownArgumentType",
                "range": {
                    "startColumn": 33,
                    "endColumn": 47,
                    "lineCount": 1
                }
            },
            {
                "code": "reportUnknownMemberType",
                "range": {
                    "startColumn": 25,
                    "endColumn": 34,
                    "lineCount": 1
                }
            },
            {
                "code": "reportUnknownArgumentType",
                "range": {
                    "startColumn": 25,
                    "endColumn": 34,
                    "lineCount": 1
                }
            },
            {
                "code": "reportUnknownMemberType",
                "range": {
                    "startColumn": 46,
                    "endColumn": 56,
                    "lineCount": 1
                }
            },
            {
                "code": "reportUnknownArgumentType",
                "range": {
                    "startColumn": 46,
                    "endColumn": 56,
                    "lineCount": 1
                }
            },
            {
                "code": "reportUnknownParameterType",
                "range": {
                    "startColumn": 24,
                    "endColumn": 29,
                    "lineCount": 1
                }
            },
            {
                "code": "reportMissingParameterType",
                "range": {
                    "startColumn": 24,
                    "endColumn": 29,
                    "lineCount": 1
                }
            },
            {
                "code": "reportUnknownParameterType",
                "range": {
                    "startColumn": 31,
                    "endColumn": 36,
                    "lineCount": 1
                }
            },
            {
                "code": "reportMissingParameterType",
                "range": {
                    "startColumn": 31,
                    "endColumn": 36,
                    "lineCount": 1
                }
            },
            {
                "code": "reportUnknownParameterType",
                "range": {
                    "startColumn": 38,
                    "endColumn": 50,
                    "lineCount": 1
                }
            },
            {
                "code": "reportMissingParameterType",
                "range": {
                    "startColumn": 38,
                    "endColumn": 50,
                    "lineCount": 1
                }
            },
            {
                "code": "reportUnknownVariableType",
                "range": {
                    "startColumn": 4,
                    "endColumn": 9,
                    "lineCount": 1
                }
            },
            {
                "code": "reportUnknownVariableType",
                "range": {
                    "startColumn": 4,
                    "endColumn": 13,
                    "lineCount": 1
                }
            },
            {
                "code": "reportUnknownArgumentType",
                "range": {
                    "startColumn": 41,
                    "endColumn": 42,
                    "lineCount": 1
                }
            },
            {
                "code": "reportUnknownMemberType",
                "range": {
                    "startColumn": 44,
                    "endColumn": 53,
                    "lineCount": 1
                }
            },
            {
                "code": "reportUnknownArgumentType",
                "range": {
                    "startColumn": 44,
                    "endColumn": 53,
                    "lineCount": 1
                }
            },
            {
                "code": "reportUnknownVariableType",
                "range": {
                    "startColumn": 59,
                    "endColumn": 60,
                    "lineCount": 1
                }
            },
            {
                "code": "reportUnknownMemberType",
                "range": {
                    "startColumn": 64,
                    "endColumn": 79,
                    "lineCount": 1
                }
            },
            {
                "code": "reportUnknownVariableType",
                "range": {
                    "startColumn": 8,
                    "endColumn": 12,
                    "lineCount": 1
                }
            },
            {
                "code": "reportUnknownVariableType",
                "range": {
                    "startColumn": 14,
                    "endColumn": 22,
                    "lineCount": 1
                }
            },
            {
                "code": "reportUnknownMemberType",
                "range": {
                    "startColumn": 30,
                    "endColumn": 45,
                    "lineCount": 1
                }
            },
            {
                "code": "reportUnknownArgumentType",
                "range": {
                    "startColumn": 30,
                    "endColumn": 45,
                    "lineCount": 1
                }
            },
            {
                "code": "reportUnknownArgumentType",
                "range": {
                    "startColumn": 47,
                    "endColumn": 56,
                    "lineCount": 1
                }
            },
            {
                "code": "reportUnknownArgumentType",
                "range": {
                    "startColumn": 19,
                    "endColumn": 27,
                    "lineCount": 1
                }
            },
            {
                "code": "reportArgumentType",
                "range": {
                    "startColumn": 37,
                    "endColumn": 57,
                    "lineCount": 1
                }
            },
            {
                "code": "reportUnknownArgumentType",
                "range": {
                    "startColumn": 59,
                    "endColumn": 67,
                    "lineCount": 1
                }
            },
            {
                "code": "reportUnknownVariableType",
                "range": {
                    "startColumn": 8,
                    "endColumn": 15,
                    "lineCount": 1
                }
            },
            {
                "code": "reportUnknownArgumentType",
                "range": {
                    "startColumn": 27,
                    "endColumn": 34,
                    "lineCount": 1
                }
            },
            {
                "code": "reportUnknownArgumentType",
                "range": {
                    "startColumn": 22,
                    "endColumn": 37,
                    "lineCount": 1
                }
            },
            {
                "code": "reportUnknownVariableType",
                "range": {
                    "startColumn": 12,
                    "endColumn": 15,
                    "lineCount": 1
                }
            },
            {
                "code": "reportUnknownArgumentType",
                "range": {
                    "startColumn": 35,
                    "endColumn": 38,
                    "lineCount": 1
                }
            },
            {
                "code": "reportUnknownArgumentType",
                "range": {
                    "startColumn": 36,
                    "endColumn": 43,
                    "lineCount": 1
                }
            },
            {
                "code": "reportUnknownVariableType",
                "range": {
                    "startColumn": 4,
                    "endColumn": 18,
                    "lineCount": 1
                }
            },
            {
                "code": "reportUnknownArgumentType",
                "range": {
                    "startColumn": 46,
                    "endColumn": 47,
                    "lineCount": 1
                }
            },
            {
                "code": "reportUnknownMemberType",
                "range": {
                    "startColumn": 49,
                    "endColumn": 58,
                    "lineCount": 1
                }
            },
            {
                "code": "reportUnknownArgumentType",
                "range": {
                    "startColumn": 49,
                    "endColumn": 58,
                    "lineCount": 1
                }
            },
            {
                "code": "reportUnknownVariableType",
                "range": {
                    "startColumn": 64,
                    "endColumn": 65,
                    "lineCount": 1
                }
            },
            {
                "code": "reportUnknownMemberType",
                "range": {
                    "startColumn": 69,
                    "endColumn": 84,
                    "lineCount": 1
                }
            },
            {
                "code": "reportUnknownVariableType",
                "range": {
                    "startColumn": 8,
                    "endColumn": 12,
                    "lineCount": 1
                }
            },
            {
                "code": "reportUnknownVariableType",
                "range": {
                    "startColumn": 14,
                    "endColumn": 22,
                    "lineCount": 1
                }
            },
            {
                "code": "reportUnknownMemberType",
                "range": {
                    "startColumn": 30,
                    "endColumn": 45,
                    "lineCount": 1
                }
            },
            {
                "code": "reportUnknownArgumentType",
                "range": {
                    "startColumn": 30,
                    "endColumn": 45,
                    "lineCount": 1
                }
            },
            {
                "code": "reportUnknownArgumentType",
                "range": {
                    "startColumn": 47,
                    "endColumn": 61,
                    "lineCount": 1
                }
            },
            {
                "code": "reportUnknownArgumentType",
                "range": {
                    "startColumn": 19,
                    "endColumn": 27,
                    "lineCount": 1
                }
            },
            {
                "code": "reportArgumentType",
                "range": {
                    "startColumn": 37,
                    "endColumn": 57,
                    "lineCount": 1
                }
            },
            {
                "code": "reportUnknownArgumentType",
                "range": {
                    "startColumn": 59,
                    "endColumn": 67,
                    "lineCount": 1
                }
            },
            {
                "code": "reportUnknownVariableType",
                "range": {
                    "startColumn": 8,
                    "endColumn": 15,
                    "lineCount": 1
                }
            },
            {
                "code": "reportUnknownVariableType",
                "range": {
                    "startColumn": 12,
                    "endColumn": 19,
                    "lineCount": 1
                }
            },
            {
                "code": "reportAny",
                "range": {
                    "startColumn": 12,
                    "endColumn": 16,
                    "lineCount": 1
                }
            },
            {
                "code": "reportUnknownVariableType",
                "range": {
                    "startColumn": 18,
                    "endColumn": 22,
                    "lineCount": 1
                }
            },
            {
                "code": "reportUnknownArgumentType",
                "range": {
                    "startColumn": 39,
                    "endColumn": 46,
                    "lineCount": 1
                }
            },
            {
                "code": "reportUnknownArgumentType",
                "range": {
                    "startColumn": 31,
                    "endColumn": 35,
                    "lineCount": 1
                }
            },
            {
                "code": "reportUnknownArgumentType",
                "range": {
                    "startColumn": 26,
                    "endColumn": 35,
                    "lineCount": 1
                }
            },
            {
                "code": "reportUnknownVariableType",
                "range": {
                    "startColumn": 16,
                    "endColumn": 19,
                    "lineCount": 1
                }
            },
            {
                "code": "reportUnknownArgumentType",
                "range": {
                    "startColumn": 39,
                    "endColumn": 42,
                    "lineCount": 1
                }
            },
            {
                "code": "reportAny",
                "range": {
                    "startColumn": 31,
                    "endColumn": 35,
                    "lineCount": 1
                }
            },
            {
                "code": "reportUnknownArgumentType",
                "range": {
                    "startColumn": 37,
                    "endColumn": 41,
                    "lineCount": 1
                }
            },
            {
                "code": "reportUnknownParameterType",
                "range": {
                    "startColumn": 36,
                    "endColumn": 39,
                    "lineCount": 1
                }
            },
            {
                "code": "reportMissingParameterType",
                "range": {
                    "startColumn": 36,
                    "endColumn": 39,
                    "lineCount": 1
                }
            },
            {
                "code": "reportUnknownArgumentType",
                "range": {
                    "startColumn": 23,
                    "endColumn": 26,
                    "lineCount": 1
                }
            },
            {
                "code": "reportUnknownArgumentType",
                "range": {
                    "startColumn": 48,
                    "endColumn": 51,
                    "lineCount": 1
                }
            },
            {
                "code": "reportUnknownVariableType",
                "range": {
                    "startColumn": 4,
                    "endColumn": 18,
                    "lineCount": 1
                }
            },
            {
                "code": "reportUnknownMemberType",
                "range": {
                    "startColumn": 21,
                    "endColumn": 26,
                    "lineCount": 1
                }
            },
            {
                "code": "reportUnknownVariableType",
                "range": {
                    "startColumn": 4,
                    "endColumn": 8,
                    "lineCount": 1
                }
            },
            {
                "code": "reportUnknownArgumentType",
                "range": {
                    "startColumn": 19,
                    "endColumn": 23,
                    "lineCount": 1
                }
            }
        ],
        "./modepy/test/test_nodes.py": [
            {
                "code": "reportUnknownParameterType",
                "range": {
                    "startColumn": 36,
                    "endColumn": 40,
                    "lineCount": 1
                }
            },
            {
                "code": "reportMissingParameterType",
                "range": {
                    "startColumn": 36,
                    "endColumn": 40,
                    "lineCount": 1
                }
            },
            {
                "code": "reportUnknownArgumentType",
                "range": {
                    "startColumn": 49,
                    "endColumn": 53,
                    "lineCount": 1
                }
            },
            {
                "code": "reportAny",
                "range": {
                    "startColumn": 11,
                    "endColumn": 57,
                    "lineCount": 1
                }
            },
            {
                "code": "reportAny",
                "range": {
                    "startColumn": 19,
                    "endColumn": 43,
                    "lineCount": 1
                }
            },
            {
                "code": "reportAny",
                "range": {
                    "startColumn": 8,
                    "endColumn": 11,
                    "lineCount": 1
                }
            },
            {
                "code": "reportUnknownParameterType",
                "range": {
                    "startColumn": 12,
                    "endColumn": 13,
                    "lineCount": 1
                }
            },
            {
                "code": "reportMissingParameterType",
                "range": {
                    "startColumn": 12,
                    "endColumn": 13,
                    "lineCount": 1
                }
            },
            {
                "code": "reportAny",
                "range": {
                    "startColumn": 15,
                    "endColumn": 64,
                    "lineCount": 1
                }
            },
            {
                "code": "reportUnknownArgumentType",
                "range": {
                    "startColumn": 42,
                    "endColumn": 45,
                    "lineCount": 1
                }
            },
            {
                "code": "reportAny",
                "range": {
                    "startColumn": 15,
                    "endColumn": 22,
                    "lineCount": 1
                }
            },
            {
                "code": "reportAny",
                "range": {
                    "startColumn": 15,
                    "endColumn": 21,
                    "lineCount": 1
                }
            },
            {
                "code": "reportAny",
                "range": {
                    "startColumn": 8,
                    "endColumn": 17,
                    "lineCount": 1
                }
            },
            {
                "code": "reportAny",
                "range": {
                    "startColumn": 31,
                    "endColumn": 40,
                    "lineCount": 1
                }
            },
            {
                "code": "reportUnknownMemberType",
                "range": {
                    "startColumn": 8,
                    "endColumn": 36,
                    "lineCount": 1
                }
            },
            {
                "code": "reportUnknownVariableType",
                "range": {
                    "startColumn": 4,
                    "endColumn": 16,
                    "lineCount": 1
                }
            },
            {
                "code": "reportUnknownVariableType",
                "range": {
                    "startColumn": 8,
                    "endColumn": 14,
                    "lineCount": 1
                }
            },
            {
                "code": "reportUnknownArgumentType",
                "range": {
                    "startColumn": 24,
                    "endColumn": 43,
                    "lineCount": 1
                }
            },
            {
                "code": "reportUnknownParameterType",
                "range": {
                    "startColumn": 23,
                    "endColumn": 27,
                    "lineCount": 1
                }
            },
            {
                "code": "reportMissingParameterType",
                "range": {
                    "startColumn": 23,
                    "endColumn": 27,
                    "lineCount": 1
                }
            },
            {
                "code": "reportUnknownParameterType",
                "range": {
                    "startColumn": 29,
                    "endColumn": 30,
                    "lineCount": 1
                }
            },
            {
                "code": "reportMissingParameterType",
                "range": {
                    "startColumn": 29,
                    "endColumn": 30,
                    "lineCount": 1
                }
            },
            {
                "code": "reportUnknownArgumentType",
                "range": {
                    "startColumn": 37,
                    "endColumn": 41,
                    "lineCount": 1
                }
            },
            {
                "code": "reportUnknownArgumentType",
                "range": {
                    "startColumn": 43,
                    "endColumn": 44,
                    "lineCount": 1
                }
            },
            {
                "code": "reportUnknownParameterType",
                "range": {
                    "startColumn": 30,
                    "endColumn": 33,
                    "lineCount": 1
                }
            },
            {
                "code": "reportMissingParameterType",
                "range": {
                    "startColumn": 30,
                    "endColumn": 33,
                    "lineCount": 1
                }
            },
            {
                "code": "reportUnknownArgumentType",
                "range": {
                    "startColumn": 36,
                    "endColumn": 39,
                    "lineCount": 1
                }
            },
            {
                "code": "reportArgumentType",
                "range": {
                    "startColumn": 41,
                    "endColumn": 49,
                    "lineCount": 1
                }
            },
            {
                "code": "reportAny",
                "range": {
                    "startColumn": 12,
                    "endColumn": 20,
                    "lineCount": 1
                }
            },
            {
                "code": "reportUnknownArgumentType",
                "range": {
                    "startColumn": 21,
                    "endColumn": 58,
                    "lineCount": 1
                }
            },
            {
                "code": "reportUnknownParameterType",
                "range": {
                    "startColumn": 45,
                    "endColumn": 48,
                    "lineCount": 1
                }
            },
            {
                "code": "reportMissingParameterType",
                "range": {
                    "startColumn": 45,
                    "endColumn": 48,
                    "lineCount": 1
                }
            },
            {
                "code": "reportArgumentType",
                "range": {
                    "startColumn": 36,
                    "endColumn": 9,
                    "lineCount": 3
                }
            },
            {
                "code": "reportAny",
                "range": {
                    "startColumn": 12,
                    "endColumn": 20,
                    "lineCount": 1
                }
            },
            {
                "code": "reportUnknownParameterType",
                "range": {
                    "startColumn": 22,
                    "endColumn": 25,
                    "lineCount": 1
                }
            },
            {
                "code": "reportMissingParameterType",
                "range": {
                    "startColumn": 22,
                    "endColumn": 25,
                    "lineCount": 1
                }
            },
            {
                "code": "reportUnknownParameterType",
                "range": {
                    "startColumn": 27,
                    "endColumn": 36,
                    "lineCount": 1
                }
            },
            {
                "code": "reportMissingParameterType",
                "range": {
                    "startColumn": 27,
                    "endColumn": 36,
                    "lineCount": 1
                }
            },
            {
                "code": "reportUnknownVariableType",
                "range": {
                    "startColumn": 4,
                    "endColumn": 9,
                    "lineCount": 1
                }
            },
            {
                "code": "reportAny",
                "range": {
                    "startColumn": 4,
                    "endColumn": 12,
                    "lineCount": 1
                }
            },
            {
                "code": "reportAny",
                "range": {
                    "startColumn": 16,
                    "endColumn": 20,
                    "lineCount": 2
                }
            },
            {
                "code": "reportAny",
                "range": {
                    "startColumn": 23,
                    "endColumn": 31,
                    "lineCount": 1
                }
            },
            {
                "code": "reportAny",
                "range": {
                    "startColumn": 23,
                    "endColumn": 31,
                    "lineCount": 1
                }
            },
            {
                "code": "reportUnknownParameterType",
                "range": {
                    "startColumn": 36,
                    "endColumn": 41,
                    "lineCount": 1
                }
            },
            {
                "code": "reportMissingParameterType",
                "range": {
                    "startColumn": 36,
                    "endColumn": 41,
                    "lineCount": 1
                }
            },
            {
                "code": "reportMissingParameterType",
                "range": {
                    "startColumn": 43,
                    "endColumn": 52,
                    "lineCount": 1
                }
            },
            {
                "code": "reportUnknownMemberType",
                "range": {
                    "startColumn": 10,
                    "endColumn": 20,
                    "lineCount": 1
                }
            },
            {
                "code": "reportUnknownMemberType",
                "range": {
                    "startColumn": 4,
                    "endColumn": 14,
                    "lineCount": 1
                }
            },
            {
                "code": "reportAny",
                "range": {
                    "startColumn": 16,
                    "endColumn": 21,
                    "lineCount": 1
                }
            },
            {
                "code": "reportAny",
                "range": {
                    "startColumn": 16,
                    "endColumn": 21,
                    "lineCount": 1
                }
            },
            {
                "code": "reportAny",
                "range": {
                    "startColumn": 16,
                    "endColumn": 21,
                    "lineCount": 1
                }
            },
            {
                "code": "reportAny",
                "range": {
                    "startColumn": 16,
                    "endColumn": 21,
                    "lineCount": 1
                }
            },
            {
                "code": "reportAny",
                "range": {
                    "startColumn": 16,
                    "endColumn": 21,
                    "lineCount": 1
                }
            },
            {
                "code": "reportAny",
                "range": {
                    "startColumn": 16,
                    "endColumn": 21,
                    "lineCount": 1
                }
            },
            {
                "code": "reportAny",
                "range": {
                    "startColumn": 16,
                    "endColumn": 21,
                    "lineCount": 1
                }
            },
            {
                "code": "reportAny",
                "range": {
                    "startColumn": 16,
                    "endColumn": 21,
                    "lineCount": 1
                }
            },
            {
                "code": "reportAny",
                "range": {
                    "startColumn": 19,
                    "endColumn": 33,
                    "lineCount": 1
                }
            },
            {
                "code": "reportUnknownMemberType",
                "range": {
                    "startColumn": 8,
                    "endColumn": 15,
                    "lineCount": 1
                }
            },
            {
                "code": "reportCallIssue",
                "range": {
                    "startColumn": 30,
                    "endColumn": 36,
                    "lineCount": 1
                }
            },
            {
                "code": "reportUnknownMemberType",
                "range": {
                    "startColumn": 4,
                    "endColumn": 17,
                    "lineCount": 1
                }
            },
            {
                "code": "reportUnknownMemberType",
                "range": {
                    "startColumn": 4,
                    "endColumn": 17,
                    "lineCount": 1
                }
            },
            {
                "code": "reportUnknownMemberType",
                "range": {
                    "startColumn": 4,
                    "endColumn": 17,
                    "lineCount": 1
                }
            },
            {
                "code": "reportUnknownMemberType",
                "range": {
                    "startColumn": 4,
                    "endColumn": 12,
                    "lineCount": 1
                }
            },
            {
                "code": "reportUnknownVariableType",
                "range": {
                    "startColumn": 8,
                    "endColumn": 13,
                    "lineCount": 1
                }
            },
            {
                "code": "reportUnknownMemberType",
                "range": {
                    "startColumn": 16,
                    "endColumn": 44,
                    "lineCount": 2
                }
            },
            {
                "code": "reportUnknownArgumentType",
                "range": {
                    "startColumn": 30,
                    "endColumn": 47,
                    "lineCount": 1
                }
            },
            {
                "code": "reportUnknownMemberType",
                "range": {
                    "startColumn": 12,
                    "endColumn": 21,
                    "lineCount": 3
                }
            },
            {
                "code": "reportUnknownVariableType",
                "range": {
                    "startColumn": 8,
                    "endColumn": 15,
                    "lineCount": 1
                }
            },
            {
                "code": "reportArgumentType",
                "range": {
                    "startColumn": 64,
                    "endColumn": 69,
                    "lineCount": 1
                }
            },
            {
                "code": "reportUnknownArgumentType",
                "range": {
                    "startColumn": 27,
                    "endColumn": 46,
                    "lineCount": 1
                }
            }
        ],
        "./modepy/test/test_quad_construction.py": [
            {
                "code": "reportAny",
                "range": {
                    "startColumn": 14,
                    "endColumn": 46,
                    "lineCount": 1
                }
            },
            {
                "code": "reportAny",
                "range": {
                    "startColumn": 34,
                    "endColumn": 39,
                    "lineCount": 1
                }
            },
            {
                "code": "reportAny",
                "range": {
                    "startColumn": 48,
                    "endColumn": 53,
                    "lineCount": 1
                }
            },
            {
                "code": "reportAny",
                "range": {
                    "startColumn": 34,
                    "endColumn": 39,
                    "lineCount": 1
                }
            },
            {
                "code": "reportAny",
                "range": {
                    "startColumn": 48,
                    "endColumn": 53,
                    "lineCount": 1
                }
            },
            {
                "code": "reportAny",
                "range": {
                    "startColumn": 14,
                    "endColumn": 46,
                    "lineCount": 1
                }
            },
            {
                "code": "reportPrivateUsage",
                "range": {
                    "startColumn": 17,
                    "endColumn": 29,
                    "lineCount": 1
                }
            },
            {
                "code": "reportAny",
                "range": {
                    "startColumn": 14,
                    "endColumn": 46,
                    "lineCount": 1
                }
            },
            {
                "code": "reportPrivateUsage",
                "range": {
                    "startColumn": 17,
                    "endColumn": 29,
                    "lineCount": 1
                }
            },
            {
                "code": "reportUnknownVariableType",
                "range": {
                    "startColumn": 4,
                    "endColumn": 9,
                    "lineCount": 1
                }
            },
            {
                "code": "reportUnknownArgumentType",
                "range": {
                    "startColumn": 21,
                    "endColumn": 61,
                    "lineCount": 1
                }
            },
            {
                "code": "reportUnknownMemberType",
                "range": {
                    "startColumn": 22,
                    "endColumn": 40,
                    "lineCount": 1
                }
            },
            {
                "code": "reportUnknownMemberType",
                "range": {
                    "startColumn": 42,
                    "endColumn": 60,
                    "lineCount": 1
                }
            },
            {
                "code": "reportUnknownArgumentType",
                "range": {
                    "startColumn": 45,
                    "endColumn": 50,
                    "lineCount": 1
                }
            },
            {
                "code": "reportUnknownMemberType",
                "range": {
                    "startColumn": 8,
                    "endColumn": 16,
                    "lineCount": 1
                }
            },
            {
                "code": "reportAny",
                "range": {
                    "startColumn": 17,
                    "endColumn": 25,
                    "lineCount": 1
                }
            },
            {
                "code": "reportAny",
                "range": {
                    "startColumn": 27,
                    "endColumn": 35,
                    "lineCount": 1
                }
            },
            {
                "code": "reportUnknownMemberType",
                "range": {
                    "startColumn": 8,
                    "endColumn": 16,
                    "lineCount": 1
                }
            },
            {
                "code": "reportUnknownArgumentType",
                "range": {
                    "startColumn": 18,
                    "endColumn": 27,
                    "lineCount": 1
                }
            },
            {
                "code": "reportAny",
                "range": {
                    "startColumn": 14,
                    "endColumn": 56,
                    "lineCount": 1
                }
            },
            {
                "code": "reportPrivateUsage",
                "range": {
                    "startColumn": 17,
                    "endColumn": 29,
                    "lineCount": 1
                }
            },
            {
                "code": "reportUnknownVariableType",
                "range": {
                    "startColumn": 4,
                    "endColumn": 9,
                    "lineCount": 1
                }
            },
            {
                "code": "reportUnknownArgumentType",
                "range": {
                    "startColumn": 21,
                    "endColumn": 61,
                    "lineCount": 1
                }
            },
            {
                "code": "reportUnknownMemberType",
                "range": {
                    "startColumn": 22,
                    "endColumn": 40,
                    "lineCount": 1
                }
            },
            {
                "code": "reportUnknownMemberType",
                "range": {
                    "startColumn": 42,
                    "endColumn": 60,
                    "lineCount": 1
                }
            },
            {
                "code": "reportUnknownArgumentType",
                "range": {
                    "startColumn": 27,
                    "endColumn": 32,
                    "lineCount": 1
                }
            },
            {
                "code": "reportUnknownArgumentType",
                "range": {
                    "startColumn": 25,
                    "endColumn": 30,
                    "lineCount": 1
                }
            },
            {
                "code": "reportUnknownArgumentType",
                "range": {
                    "startColumn": 19,
                    "endColumn": 49,
                    "lineCount": 1
                }
            },
            {
                "code": "reportUnknownArgumentType",
                "range": {
                    "startColumn": 20,
                    "endColumn": 25,
                    "lineCount": 1
                }
            },
            {
                "code": "reportUnknownArgumentType",
                "range": {
                    "startColumn": 24,
                    "endColumn": 29,
                    "lineCount": 1
                }
            },
            {
                "code": "reportAny",
                "range": {
                    "startColumn": 8,
                    "endColumn": 9,
                    "lineCount": 1
                }
            },
            {
                "code": "reportAny",
                "range": {
                    "startColumn": 24,
                    "endColumn": 47,
                    "lineCount": 1
                }
            },
            {
                "code": "reportAny",
                "range": {
                    "startColumn": 12,
                    "endColumn": 57,
                    "lineCount": 2
                }
            },
            {
                "code": "reportUnknownMemberType",
                "range": {
                    "startColumn": 34,
                    "endColumn": 53,
                    "lineCount": 1
                }
            },
            {
                "code": "reportAny",
                "range": {
                    "startColumn": 31,
                    "endColumn": 32,
                    "lineCount": 1
                }
            },
            {
                "code": "reportAny",
                "range": {
                    "startColumn": 14,
                    "endColumn": 56,
                    "lineCount": 1
                }
            },
            {
                "code": "reportPrivateUsage",
                "range": {
                    "startColumn": 17,
                    "endColumn": 29,
                    "lineCount": 1
                }
            },
            {
                "code": "reportUnknownVariableType",
                "range": {
                    "startColumn": 4,
                    "endColumn": 9,
                    "lineCount": 1
                }
            },
            {
                "code": "reportUnknownArgumentType",
                "range": {
                    "startColumn": 21,
                    "endColumn": 61,
                    "lineCount": 1
                }
            },
            {
                "code": "reportUnknownMemberType",
                "range": {
                    "startColumn": 22,
                    "endColumn": 40,
                    "lineCount": 1
                }
            },
            {
                "code": "reportUnknownMemberType",
                "range": {
                    "startColumn": 42,
                    "endColumn": 60,
                    "lineCount": 1
                }
            },
            {
                "code": "reportUnknownArgumentType",
                "range": {
                    "startColumn": 34,
                    "endColumn": 39,
                    "lineCount": 1
                }
            },
            {
                "code": "reportUnknownArgumentType",
                "range": {
                    "startColumn": 12,
                    "endColumn": 17,
                    "lineCount": 1
                }
            },
            {
                "code": "reportUnknownVariableType",
                "range": {
                    "startColumn": 8,
                    "endColumn": 13,
                    "lineCount": 1
                }
            },
            {
                "code": "reportPossiblyUnboundVariable",
                "range": {
                    "startColumn": 11,
                    "endColumn": 21,
                    "lineCount": 1
                }
            }
        ],
        "./modepy/test/test_quadrature.py": [
            {
                "code": "reportUnknownParameterType",
                "range": {
                    "startColumn": 8,
                    "endColumn": 24,
                    "lineCount": 1
                }
            },
            {
                "code": "reportUnknownParameterType",
                "range": {
                    "startColumn": 25,
                    "endColumn": 26,
                    "lineCount": 1
                }
            },
            {
                "code": "reportMissingParameterType",
                "range": {
                    "startColumn": 25,
                    "endColumn": 26,
                    "lineCount": 1
                }
            },
            {
                "code": "reportUnknownParameterType",
                "range": {
                    "startColumn": 28,
                    "endColumn": 30,
                    "lineCount": 1
                }
            },
            {
                "code": "reportMissingParameterType",
                "range": {
                    "startColumn": 28,
                    "endColumn": 30,
                    "lineCount": 1
                }
            },
            {
                "code": "reportUnknownParameterType",
                "range": {
                    "startColumn": 32,
                    "endColumn": 37,
                    "lineCount": 1
                }
            },
            {
                "code": "reportMissingParameterType",
                "range": {
                    "startColumn": 32,
                    "endColumn": 37,
                    "lineCount": 1
                }
            },
            {
                "code": "reportUnknownVariableType",
                "range": {
                    "startColumn": 15,
                    "endColumn": 9,
                    "lineCount": 4
                }
            },
            {
                "code": "reportUnknownArgumentType",
                "range": {
                    "startColumn": 21,
                    "endColumn": 64,
                    "lineCount": 1
                }
            },
            {
                "code": "reportUnknownArgumentType",
                "range": {
                    "startColumn": 29,
                    "endColumn": 38,
                    "lineCount": 1
                }
            },
            {
                "code": "reportAny",
                "range": {
                    "startColumn": 26,
                    "endColumn": 56,
                    "lineCount": 1
                }
            },
            {
                "code": "reportUnknownArgumentType",
                "range": {
                    "startColumn": 15,
                    "endColumn": 25,
                    "lineCount": 1
                }
            },
            {
                "code": "reportUnusedImport",
                "range": {
                    "startColumn": 11,
                    "endColumn": 16,
                    "lineCount": 1
                }
            },
            {
                "code": "reportConstantRedefinition",
                "range": {
                    "startColumn": 4,
                    "endColumn": 12,
                    "lineCount": 1
                }
            },
            {
                "code": "reportUnknownParameterType",
                "range": {
                    "startColumn": 26,
                    "endColumn": 33,
                    "lineCount": 1
                }
            },
            {
                "code": "reportMissingParameterType",
                "range": {
                    "startColumn": 26,
                    "endColumn": 33,
                    "lineCount": 1
                }
            },
            {
                "code": "reportUnknownParameterType",
                "range": {
                    "startColumn": 35,
                    "endColumn": 44,
                    "lineCount": 1
                }
            },
            {
                "code": "reportMissingParameterType",
                "range": {
                    "startColumn": 35,
                    "endColumn": 44,
                    "lineCount": 1
                }
            },
            {
                "code": "reportUnknownVariableType",
                "range": {
                    "startColumn": 8,
                    "endColumn": 12,
                    "lineCount": 1
                }
            },
            {
                "code": "reportUnknownMemberType",
                "range": {
                    "startColumn": 15,
                    "endColumn": 25,
                    "lineCount": 1
                }
            },
            {
                "code": "reportUnknownMemberType",
                "range": {
                    "startColumn": 15,
                    "endColumn": 31,
                    "lineCount": 1
                }
            },
            {
                "code": "reportUnknownMemberType",
                "range": {
                    "startColumn": 25,
                    "endColumn": 38,
                    "lineCount": 1
                }
            },
            {
                "code": "reportUnknownArgumentType",
                "range": {
                    "startColumn": 25,
                    "endColumn": 42,
                    "lineCount": 1
                }
            },
            {
                "code": "reportAny",
                "range": {
                    "startColumn": 16,
                    "endColumn": 17,
                    "lineCount": 1
                }
            },
            {
                "code": "reportUnknownParameterType",
                "range": {
                    "startColumn": 18,
                    "endColumn": 19,
                    "lineCount": 1
                }
            },
            {
                "code": "reportMissingParameterType",
                "range": {
                    "startColumn": 18,
                    "endColumn": 19,
                    "lineCount": 1
                }
            },
            {
                "code": "reportAny",
                "range": {
                    "startColumn": 23,
                    "endColumn": 45,
                    "lineCount": 1
                }
            },
            {
                "code": "reportUnknownArgumentType",
                "range": {
                    "startColumn": 30,
                    "endColumn": 36,
                    "lineCount": 1
                }
            },
            {
                "code": "reportUnknownVariableType",
                "range": {
                    "startColumn": 12,
                    "endColumn": 15,
                    "lineCount": 1
                }
            },
            {
                "code": "reportAny",
                "range": {
                    "startColumn": 12,
                    "endColumn": 20,
                    "lineCount": 1
                }
            },
            {
                "code": "reportUnknownVariableType",
                "range": {
                    "startColumn": 12,
                    "endColumn": 15,
                    "lineCount": 1
                }
            },
            {
                "code": "reportUnknownArgumentType",
                "range": {
                    "startColumn": 22,
                    "endColumn": 36,
                    "lineCount": 1
                }
            },
            {
                "code": "reportUnknownParameterType",
                "range": {
                    "startColumn": 16,
                    "endColumn": 17,
                    "lineCount": 1
                }
            },
            {
                "code": "reportUnknownParameterType",
                "range": {
                    "startColumn": 18,
                    "endColumn": 19,
                    "lineCount": 1
                }
            },
            {
                "code": "reportMissingParameterType",
                "range": {
                    "startColumn": 18,
                    "endColumn": 19,
                    "lineCount": 1
                }
            },
            {
                "code": "reportUnknownVariableType",
                "range": {
                    "startColumn": 23,
                    "endColumn": 29,
                    "lineCount": 1
                }
            },
            {
                "code": "reportUnknownArgumentType",
                "range": {
                    "startColumn": 23,
                    "endColumn": 24,
                    "lineCount": 1
                }
            },
            {
                "code": "reportAny",
                "range": {
                    "startColumn": 12,
                    "endColumn": 20,
                    "lineCount": 1
                }
            },
            {
                "code": "reportAny",
                "range": {
                    "startColumn": 12,
                    "endColumn": 15,
                    "lineCount": 1
                }
            },
            {
                "code": "reportAny",
                "range": {
                    "startColumn": 22,
                    "endColumn": 36,
                    "lineCount": 1
                }
            },
            {
                "code": "reportUnknownParameterType",
                "range": {
                    "startColumn": 12,
                    "endColumn": 13,
                    "lineCount": 1
                }
            },
            {
                "code": "reportUnknownParameterType",
                "range": {
                    "startColumn": 14,
                    "endColumn": 15,
                    "lineCount": 1
                }
            },
            {
                "code": "reportMissingParameterType",
                "range": {
                    "startColumn": 14,
                    "endColumn": 15,
                    "lineCount": 1
                }
            },
            {
                "code": "reportUnknownVariableType",
                "range": {
                    "startColumn": 19,
                    "endColumn": 25,
                    "lineCount": 1
                }
            },
            {
                "code": "reportUnknownArgumentType",
                "range": {
                    "startColumn": 19,
                    "endColumn": 20,
                    "lineCount": 1
                }
            },
            {
                "code": "reportAny",
                "range": {
                    "startColumn": 8,
                    "endColumn": 16,
                    "lineCount": 1
                }
            },
            {
                "code": "reportAny",
                "range": {
                    "startColumn": 8,
                    "endColumn": 11,
                    "lineCount": 1
                }
            },
            {
                "code": "reportAny",
                "range": {
                    "startColumn": 18,
                    "endColumn": 32,
                    "lineCount": 1
                }
            },
            {
                "code": "reportUnknownParameterType",
                "range": {
                    "startColumn": 28,
                    "endColumn": 38,
                    "lineCount": 1
                }
            },
            {
                "code": "reportMissingParameterType",
                "range": {
                    "startColumn": 28,
                    "endColumn": 38,
                    "lineCount": 1
                }
            },
            {
                "code": "reportUnknownParameterType",
                "range": {
                    "startColumn": 40,
                    "endColumn": 53,
                    "lineCount": 1
                }
            },
            {
                "code": "reportMissingParameterType",
                "range": {
                    "startColumn": 40,
                    "endColumn": 53,
                    "lineCount": 1
                }
            },
            {
                "code": "reportUnknownParameterType",
                "range": {
                    "startColumn": 55,
                    "endColumn": 58,
                    "lineCount": 1
                }
            },
            {
                "code": "reportMissingParameterType",
                "range": {
                    "startColumn": 55,
                    "endColumn": 58,
                    "lineCount": 1
                }
            },
            {
                "code": "reportUnknownVariableType",
                "range": {
                    "startColumn": 12,
                    "endColumn": 16,
                    "lineCount": 1
                }
            },
            {
                "code": "reportCallIssue",
                "range": {
                    "startColumn": 37,
                    "endColumn": 40,
                    "lineCount": 1
                }
            },
            {
                "code": "reportUnknownArgumentType",
                "range": {
                    "startColumn": 18,
                    "endColumn": 52,
                    "lineCount": 1
                }
            },
            {
                "code": "reportUnknownMemberType",
                "range": {
                    "startColumn": 19,
                    "endColumn": 41,
                    "lineCount": 1
                }
            },
            {
                "code": "reportUnknownMemberType",
                "range": {
                    "startColumn": 20,
                    "endColumn": 32,
                    "lineCount": 1
                }
            },
            {
                "code": "reportUnknownMemberType",
                "range": {
                    "startColumn": 19,
                    "endColumn": 41,
                    "lineCount": 1
                }
            },
            {
                "code": "reportUnknownMemberType",
                "range": {
                    "startColumn": 20,
                    "endColumn": 32,
                    "lineCount": 1
                }
            },
            {
                "code": "reportUnknownMemberType",
                "range": {
                    "startColumn": 12,
                    "endColumn": 19,
                    "lineCount": 1
                }
            },
            {
                "code": "reportUnknownMemberType",
                "range": {
                    "startColumn": 20,
                    "endColumn": 30,
                    "lineCount": 1
                }
            },
            {
                "code": "reportUnknownArgumentType",
                "range": {
                    "startColumn": 20,
                    "endColumn": 33,
                    "lineCount": 1
                }
            },
            {
                "code": "reportUnknownMemberType",
                "range": {
                    "startColumn": 35,
                    "endColumn": 45,
                    "lineCount": 1
                }
            },
            {
                "code": "reportUnknownArgumentType",
                "range": {
                    "startColumn": 35,
                    "endColumn": 48,
                    "lineCount": 1
                }
            },
            {
                "code": "reportUnknownMemberType",
                "range": {
                    "startColumn": 12,
                    "endColumn": 19,
                    "lineCount": 1
                }
            },
            {
                "code": "reportUnknownArgumentType",
                "range": {
                    "startColumn": 14,
                    "endColumn": 48,
                    "lineCount": 1
                }
            },
            {
                "code": "reportUnknownMemberType",
                "range": {
                    "startColumn": 34,
                    "endColumn": 47,
                    "lineCount": 1
                }
            },
            {
                "code": "reportUnknownMemberType",
                "range": {
                    "startColumn": 29,
                    "endColumn": 42,
                    "lineCount": 1
                }
            },
            {
                "code": "reportUnknownArgumentType",
                "range": {
                    "startColumn": 29,
                    "endColumn": 42,
                    "lineCount": 1
                }
            },
            {
                "code": "reportUnknownArgumentType",
                "range": {
                    "startColumn": 44,
                    "endColumn": 47,
                    "lineCount": 1
                }
            },
            {
                "code": "reportUnknownVariableType",
                "range": {
                    "startColumn": 12,
                    "endColumn": 15,
                    "lineCount": 1
                }
            },
            {
                "code": "reportUnknownVariableType",
                "range": {
                    "startColumn": 12,
                    "endColumn": 15,
                    "lineCount": 1
                }
            },
            {
                "code": "reportUnknownArgumentType",
                "range": {
                    "startColumn": 22,
                    "endColumn": 31,
                    "lineCount": 1
                }
            },
            {
                "code": "reportUnknownArgumentType",
                "range": {
                    "startColumn": 34,
                    "endColumn": 37,
                    "lineCount": 1
                }
            },
            {
                "code": "reportUnknownParameterType",
                "range": {
                    "startColumn": 30,
                    "endColumn": 33,
                    "lineCount": 1
                }
            },
            {
                "code": "reportMissingParameterType",
                "range": {
                    "startColumn": 30,
                    "endColumn": 33,
                    "lineCount": 1
                }
            },
            {
                "code": "reportUnknownParameterType",
                "range": {
                    "startColumn": 35,
                    "endColumn": 45,
                    "lineCount": 1
                }
            },
            {
                "code": "reportMissingParameterType",
                "range": {
                    "startColumn": 35,
                    "endColumn": 45,
                    "lineCount": 1
                }
            },
            {
                "code": "reportUnknownParameterType",
                "range": {
                    "startColumn": 47,
                    "endColumn": 56,
                    "lineCount": 1
                }
            },
            {
                "code": "reportMissingParameterType",
                "range": {
                    "startColumn": 47,
                    "endColumn": 56,
                    "lineCount": 1
                }
            },
            {
                "code": "reportUnknownParameterType",
                "range": {
                    "startColumn": 8,
                    "endColumn": 23,
                    "lineCount": 1
                }
            },
            {
                "code": "reportUnknownParameterType",
                "range": {
                    "startColumn": 24,
                    "endColumn": 28,
                    "lineCount": 1
                }
            },
            {
                "code": "reportMissingParameterType",
                "range": {
                    "startColumn": 24,
                    "endColumn": 28,
                    "lineCount": 1
                }
            },
            {
                "code": "reportUnknownParameterType",
                "range": {
                    "startColumn": 30,
                    "endColumn": 34,
                    "lineCount": 1
                }
            },
            {
                "code": "reportMissingParameterType",
                "range": {
                    "startColumn": 30,
                    "endColumn": 34,
                    "lineCount": 1
                }
            },
            {
                "code": "reportUnknownArgumentType",
                "range": {
                    "startColumn": 21,
                    "endColumn": 25,
                    "lineCount": 1
                }
            },
            {
                "code": "reportUnknownVariableType",
                "range": {
                    "startColumn": 8,
                    "endColumn": 18,
                    "lineCount": 1
                }
            },
            {
                "code": "reportUnknownVariableType",
                "range": {
                    "startColumn": 8,
                    "endColumn": 17,
                    "lineCount": 1
                }
            },
            {
                "code": "reportUnknownVariableType",
                "range": {
                    "startColumn": 8,
                    "endColumn": 13,
                    "lineCount": 1
                }
            },
            {
                "code": "reportUnknownArgumentType",
                "range": {
                    "startColumn": 20,
                    "endColumn": 42,
                    "lineCount": 1
                }
            },
            {
                "code": "reportUnknownArgumentType",
                "range": {
                    "startColumn": 50,
                    "endColumn": 59,
                    "lineCount": 1
                }
            },
            {
                "code": "reportUnknownArgumentType",
                "range": {
                    "startColumn": 16,
                    "endColumn": 20,
                    "lineCount": 1
                }
            },
            {
                "code": "reportUnknownArgumentType",
                "range": {
                    "startColumn": 22,
                    "endColumn": 32,
                    "lineCount": 1
                }
            },
            {
                "code": "reportUnknownArgumentType",
                "range": {
                    "startColumn": 34,
                    "endColumn": 43,
                    "lineCount": 1
                }
            },
            {
                "code": "reportUnknownArgumentType",
                "range": {
                    "startColumn": 45,
                    "endColumn": 50,
                    "lineCount": 1
                }
            },
            {
                "code": "reportUnknownVariableType",
                "range": {
                    "startColumn": 15,
                    "endColumn": 20,
                    "lineCount": 1
                }
            },
            {
                "code": "reportUnknownVariableType",
                "range": {
                    "startColumn": 12,
                    "endColumn": 16,
                    "lineCount": 1
                }
            },
            {
                "code": "reportUnknownMemberType",
                "range": {
                    "startColumn": 22,
                    "endColumn": 34,
                    "lineCount": 1
                }
            },
            {
                "code": "reportUnknownArgumentType",
                "range": {
                    "startColumn": 22,
                    "endColumn": 38,
                    "lineCount": 1
                }
            },
            {
                "code": "reportUnknownMemberType",
                "range": {
                    "startColumn": 16,
                    "endColumn": 35,
                    "lineCount": 1
                }
            },
            {
                "code": "reportUnknownMemberType",
                "range": {
                    "startColumn": 16,
                    "endColumn": 41,
                    "lineCount": 1
                }
            },
            {
                "code": "reportUnknownArgumentType",
                "range": {
                    "startColumn": 16,
                    "endColumn": 43,
                    "lineCount": 1
                }
            },
            {
                "code": "reportUnknownMemberType",
                "range": {
                    "startColumn": 52,
                    "endColumn": 65,
                    "lineCount": 1
                }
            },
            {
                "code": "reportUnknownArgumentType",
                "range": {
                    "startColumn": 52,
                    "endColumn": 65,
                    "lineCount": 1
                }
            },
            {
                "code": "reportUnknownMemberType",
                "range": {
                    "startColumn": 29,
                    "endColumn": 42,
                    "lineCount": 1
                }
            },
            {
                "code": "reportUnknownArgumentType",
                "range": {
                    "startColumn": 29,
                    "endColumn": 42,
                    "lineCount": 1
                }
            },
            {
                "code": "reportUnknownArgumentType",
                "range": {
                    "startColumn": 44,
                    "endColumn": 47,
                    "lineCount": 1
                }
            },
            {
                "code": "reportUnknownArgumentType",
                "range": {
                    "startColumn": 35,
                    "endColumn": 39,
                    "lineCount": 1
                }
            },
            {
                "code": "reportUnknownVariableType",
                "range": {
                    "startColumn": 8,
                    "endColumn": 12,
                    "lineCount": 1
                }
            },
            {
                "code": "reportUnknownMemberType",
                "range": {
                    "startColumn": 35,
                    "endColumn": 48,
                    "lineCount": 1
                }
            },
            {
                "code": "reportUnknownArgumentType",
                "range": {
                    "startColumn": 31,
                    "endColumn": 35,
                    "lineCount": 1
                }
            },
            {
                "code": "reportUnknownArgumentType",
                "range": {
                    "startColumn": 37,
                    "endColumn": 41,
                    "lineCount": 1
                }
            },
            {
                "code": "reportAny",
                "range": {
                    "startColumn": 4,
                    "endColumn": 16,
                    "lineCount": 1
                }
            },
            {
                "code": "reportUnknownVariableType",
                "range": {
                    "startColumn": 4,
                    "endColumn": 24,
                    "lineCount": 1
                }
            },
            {
                "code": "reportUnknownMemberType",
                "range": {
                    "startColumn": 36,
                    "endColumn": 41,
                    "lineCount": 1
                }
            },
            {
                "code": "reportUnknownArgumentType",
                "range": {
                    "startColumn": 36,
                    "endColumn": 41,
                    "lineCount": 1
                }
            },
            {
                "code": "reportUnknownArgumentType",
                "range": {
                    "startColumn": 20,
                    "endColumn": 55,
                    "lineCount": 1
                }
            },
            {
                "code": "reportUnknownArgumentType",
                "range": {
                    "startColumn": 22,
                    "endColumn": 42,
                    "lineCount": 1
                }
            }
        ],
        "./modepy/test/test_tools.py": [
            {
                "code": "reportUnknownParameterType",
                "range": {
                    "startColumn": 4,
                    "endColumn": 8,
                    "lineCount": 1
                }
            },
            {
                "code": "reportUnknownParameterType",
                "range": {
                    "startColumn": 9,
                    "endColumn": 14,
                    "lineCount": 1
                }
            },
            {
                "code": "reportMissingParameterType",
                "range": {
                    "startColumn": 9,
                    "endColumn": 14,
                    "lineCount": 1
                }
            },
            {
                "code": "reportUnknownParameterType",
                "range": {
                    "startColumn": 16,
                    "endColumn": 17,
                    "lineCount": 1
                }
            },
            {
                "code": "reportMissingParameterType",
                "range": {
                    "startColumn": 16,
                    "endColumn": 17,
                    "lineCount": 1
                }
            },
            {
                "code": "reportUnknownVariableType",
                "range": {
                    "startColumn": 4,
                    "endColumn": 10,
                    "lineCount": 1
                }
            },
            {
                "code": "reportUnknownArgumentType",
                "range": {
                    "startColumn": 27,
                    "endColumn": 28,
                    "lineCount": 1
                }
            },
            {
                "code": "reportUnknownVariableType",
                "range": {
                    "startColumn": 11,
                    "endColumn": 17,
                    "lineCount": 1
                }
            },
            {
                "code": "reportAny",
                "range": {
                    "startColumn": 4,
                    "endColumn": 15,
                    "lineCount": 1
                }
            },
            {
                "code": "reportUnknownParameterType",
                "range": {
                    "startColumn": 16,
                    "endColumn": 21,
                    "lineCount": 1
                }
            },
            {
                "code": "reportMissingParameterType",
                "range": {
                    "startColumn": 16,
                    "endColumn": 21,
                    "lineCount": 1
                }
            },
            {
                "code": "reportUnknownParameterType",
                "range": {
                    "startColumn": 23,
                    "endColumn": 24,
                    "lineCount": 1
                }
            },
            {
                "code": "reportMissingParameterType",
                "range": {
                    "startColumn": 23,
                    "endColumn": 24,
                    "lineCount": 1
                }
            },
            {
                "code": "reportAny",
                "range": {
                    "startColumn": 11,
                    "endColumn": 47,
                    "lineCount": 1
                }
            },
            {
                "code": "reportUnknownArgumentType",
                "range": {
                    "startColumn": 21,
                    "endColumn": 34,
                    "lineCount": 1
                }
            },
            {
                "code": "reportUnknownParameterType",
                "range": {
                    "startColumn": 4,
                    "endColumn": 8,
                    "lineCount": 1
                }
            },
            {
                "code": "reportUnknownParameterType",
                "range": {
                    "startColumn": 9,
                    "endColumn": 14,
                    "lineCount": 1
                }
            },
            {
                "code": "reportMissingParameterType",
                "range": {
                    "startColumn": 9,
                    "endColumn": 14,
                    "lineCount": 1
                }
            },
            {
                "code": "reportUnknownParameterType",
                "range": {
                    "startColumn": 16,
                    "endColumn": 17,
                    "lineCount": 1
                }
            },
            {
                "code": "reportMissingParameterType",
                "range": {
                    "startColumn": 16,
                    "endColumn": 17,
                    "lineCount": 1
                }
            },
            {
                "code": "reportUnknownVariableType",
                "range": {
                    "startColumn": 4,
                    "endColumn": 10,
                    "lineCount": 1
                }
            },
            {
                "code": "reportUnknownArgumentType",
                "range": {
                    "startColumn": 27,
                    "endColumn": 28,
                    "lineCount": 1
                }
            },
            {
                "code": "reportUnknownVariableType",
                "range": {
                    "startColumn": 11,
                    "endColumn": 17,
                    "lineCount": 1
                }
            },
            {
                "code": "reportUnknownParameterType",
                "range": {
                    "startColumn": 4,
                    "endColumn": 6,
                    "lineCount": 1
                }
            },
            {
                "code": "reportUnknownParameterType",
                "range": {
                    "startColumn": 7,
                    "endColumn": 12,
                    "lineCount": 1
                }
            },
            {
                "code": "reportMissingParameterType",
                "range": {
                    "startColumn": 7,
                    "endColumn": 12,
                    "lineCount": 1
                }
            },
            {
                "code": "reportUnknownParameterType",
                "range": {
                    "startColumn": 14,
                    "endColumn": 15,
                    "lineCount": 1
                }
            },
            {
                "code": "reportMissingParameterType",
                "range": {
                    "startColumn": 14,
                    "endColumn": 15,
                    "lineCount": 1
                }
            },
            {
                "code": "reportUnknownVariableType",
                "range": {
                    "startColumn": 4,
                    "endColumn": 10,
                    "lineCount": 1
                }
            },
            {
                "code": "reportUnknownArgumentType",
                "range": {
                    "startColumn": 27,
                    "endColumn": 28,
                    "lineCount": 1
                }
            },
            {
                "code": "reportUnknownVariableType",
                "range": {
                    "startColumn": 11,
                    "endColumn": 17,
                    "lineCount": 1
                }
            },
            {
                "code": "reportUnknownParameterType",
                "range": {
                    "startColumn": 4,
                    "endColumn": 21,
                    "lineCount": 1
                }
            },
            {
                "code": "reportUnknownParameterType",
                "range": {
                    "startColumn": 22,
                    "endColumn": 23,
                    "lineCount": 1
                }
            },
            {
                "code": "reportMissingParameterType",
                "range": {
                    "startColumn": 22,
                    "endColumn": 23,
                    "lineCount": 1
                }
            },
            {
                "code": "reportUnknownVariableType",
                "range": {
                    "startColumn": 11,
                    "endColumn": 27,
                    "lineCount": 1
                }
            },
            {
                "code": "reportUnknownParameterType",
                "range": {
                    "startColumn": 4,
                    "endColumn": 12,
                    "lineCount": 1
                }
            },
            {
                "code": "reportUnknownParameterType",
                "range": {
                    "startColumn": 13,
                    "endColumn": 14,
                    "lineCount": 1
                }
            },
            {
                "code": "reportMissingParameterType",
                "range": {
                    "startColumn": 13,
                    "endColumn": 14,
                    "lineCount": 1
                }
            },
            {
                "code": "reportUnknownVariableType",
                "range": {
                    "startColumn": 11,
                    "endColumn": 16,
                    "lineCount": 1
                }
            },
            {
                "code": "reportUnknownArgumentType",
                "range": {
                    "startColumn": 83,
                    "endColumn": 5,
                    "lineCount": 17
                }
            },
            {
                "code": "reportUnknownParameterType",
                "range": {
                    "startColumn": 21,
                    "endColumn": 30,
                    "lineCount": 1
                }
            },
            {
                "code": "reportMissingParameterType",
                "range": {
                    "startColumn": 21,
                    "endColumn": 30,
                    "lineCount": 1
                }
            },
            {
                "code": "reportUnknownParameterType",
                "range": {
                    "startColumn": 32,
                    "endColumn": 41,
                    "lineCount": 1
                }
            },
            {
                "code": "reportMissingParameterType",
                "range": {
                    "startColumn": 32,
                    "endColumn": 41,
                    "lineCount": 1
                }
            },
            {
                "code": "reportUnknownParameterType",
                "range": {
                    "startColumn": 43,
                    "endColumn": 47,
                    "lineCount": 1
                }
            },
            {
                "code": "reportMissingParameterType",
                "range": {
                    "startColumn": 43,
                    "endColumn": 47,
                    "lineCount": 1
                }
            },
            {
                "code": "reportUnknownParameterType",
                "range": {
                    "startColumn": 49,
                    "endColumn": 50,
                    "lineCount": 1
                }
            },
            {
                "code": "reportMissingParameterType",
                "range": {
                    "startColumn": 49,
                    "endColumn": 50,
                    "lineCount": 1
                }
            },
            {
                "code": "reportUnknownParameterType",
                "range": {
                    "startColumn": 52,
                    "endColumn": 65,
                    "lineCount": 1
                }
            },
            {
                "code": "reportMissingParameterType",
                "range": {
                    "startColumn": 52,
                    "endColumn": 65,
                    "lineCount": 1
                }
            },
            {
                "code": "reportUnknownArgumentType",
                "range": {
                    "startColumn": 18,
                    "endColumn": 22,
                    "lineCount": 1
                }
            },
            {
                "code": "reportUnknownArgumentType",
                "range": {
                    "startColumn": 24,
                    "endColumn": 25,
                    "lineCount": 1
                }
            },
            {
                "code": "reportUnknownArgumentType",
                "range": {
                    "startColumn": 36,
                    "endColumn": 40,
                    "lineCount": 1
                }
            },
            {
                "code": "reportUnknownArgumentType",
                "range": {
                    "startColumn": 42,
                    "endColumn": 43,
                    "lineCount": 1
                }
            },
            {
                "code": "reportUnknownArgumentType",
                "range": {
                    "startColumn": 61,
                    "endColumn": 65,
                    "lineCount": 1
                }
            },
            {
                "code": "reportUnknownVariableType",
                "range": {
                    "startColumn": 4,
                    "endColumn": 5,
                    "lineCount": 1
                }
            },
            {
                "code": "reportUnknownVariableType",
                "range": {
                    "startColumn": 4,
                    "endColumn": 10,
                    "lineCount": 1
                }
            },
            {
                "code": "reportUnknownArgumentType",
                "range": {
                    "startColumn": 27,
                    "endColumn": 28,
                    "lineCount": 1
                }
            },
            {
                "code": "reportUnreachable",
                "range": {
                    "startColumn": 8,
                    "endColumn": 72,
                    "lineCount": 2
                }
            },
            {
                "code": "reportUnknownMemberType",
                "range": {
                    "startColumn": 30,
                    "endColumn": 44,
                    "lineCount": 1
                }
            },
            {
                "code": "reportUnknownArgumentType",
                "range": {
                    "startColumn": 30,
                    "endColumn": 51,
                    "lineCount": 1
                }
            },
            {
                "code": "reportUnknownArgumentType",
                "range": {
                    "startColumn": 53,
                    "endColumn": 57,
                    "lineCount": 1
                }
            },
            {
                "code": "reportUnknownArgumentType",
                "range": {
                    "startColumn": 59,
                    "endColumn": 60,
                    "lineCount": 1
                }
            },
            {
                "code": "reportAny",
                "range": {
                    "startColumn": 4,
                    "endColumn": 8,
                    "lineCount": 1
                }
            },
            {
                "code": "reportUnknownArgumentType",
                "range": {
                    "startColumn": 15,
                    "endColumn": 33,
                    "lineCount": 1
                }
            },
            {
                "code": "reportUnknownArgumentType",
                "range": {
                    "startColumn": 66,
                    "endColumn": 5,
                    "lineCount": 9
                }
            },
            {
                "code": "reportUnknownParameterType",
                "range": {
                    "startColumn": 29,
                    "endColumn": 38,
                    "lineCount": 1
                }
            },
            {
                "code": "reportMissingParameterType",
                "range": {
                    "startColumn": 29,
                    "endColumn": 38,
                    "lineCount": 1
                }
            },
            {
                "code": "reportUnknownParameterType",
                "range": {
                    "startColumn": 40,
                    "endColumn": 49,
                    "lineCount": 1
                }
            },
            {
                "code": "reportMissingParameterType",
                "range": {
                    "startColumn": 40,
                    "endColumn": 49,
                    "lineCount": 1
                }
            },
            {
                "code": "reportUnknownParameterType",
                "range": {
                    "startColumn": 51,
                    "endColumn": 55,
                    "lineCount": 1
                }
            },
            {
                "code": "reportMissingParameterType",
                "range": {
                    "startColumn": 51,
                    "endColumn": 55,
                    "lineCount": 1
                }
            },
            {
                "code": "reportUnknownParameterType",
                "range": {
                    "startColumn": 57,
                    "endColumn": 58,
                    "lineCount": 1
                }
            },
            {
                "code": "reportMissingParameterType",
                "range": {
                    "startColumn": 57,
                    "endColumn": 58,
                    "lineCount": 1
                }
            },
            {
                "code": "reportUnknownParameterType",
                "range": {
                    "startColumn": 23,
                    "endColumn": 30,
                    "lineCount": 1
                }
            },
            {
                "code": "reportMissingParameterType",
                "range": {
                    "startColumn": 23,
                    "endColumn": 30,
                    "lineCount": 1
                }
            },
            {
                "code": "reportUnknownArgumentType",
                "range": {
                    "startColumn": 40,
                    "endColumn": 44,
                    "lineCount": 1
                }
            },
            {
                "code": "reportUnknownArgumentType",
                "range": {
                    "startColumn": 46,
                    "endColumn": 53,
                    "lineCount": 1
                }
            },
            {
                "code": "reportUnknownArgumentType",
                "range": {
                    "startColumn": 22,
                    "endColumn": 26,
                    "lineCount": 1
                }
            },
            {
                "code": "reportUnknownArgumentType",
                "range": {
                    "startColumn": 28,
                    "endColumn": 35,
                    "lineCount": 1
                }
            },
            {
                "code": "reportUnknownArgumentType",
                "range": {
                    "startColumn": 49,
                    "endColumn": 53,
                    "lineCount": 1
                }
            },
            {
                "code": "reportUnknownVariableType",
                "range": {
                    "startColumn": 8,
                    "endColumn": 9,
                    "lineCount": 1
                }
            },
            {
                "code": "reportUnknownVariableType",
                "range": {
                    "startColumn": 8,
                    "endColumn": 14,
                    "lineCount": 1
                }
            },
            {
                "code": "reportUnknownArgumentType",
                "range": {
                    "startColumn": 31,
                    "endColumn": 32,
                    "lineCount": 1
                }
            },
            {
                "code": "reportUnknownMemberType",
                "range": {
                    "startColumn": 16,
                    "endColumn": 30,
                    "lineCount": 1
                }
            },
            {
                "code": "reportUnknownArgumentType",
                "range": {
                    "startColumn": 16,
                    "endColumn": 37,
                    "lineCount": 1
                }
            },
            {
                "code": "reportUnknownArgumentType",
                "range": {
                    "startColumn": 39,
                    "endColumn": 43,
                    "lineCount": 1
                }
            },
            {
                "code": "reportUnknownArgumentType",
                "range": {
                    "startColumn": 45,
                    "endColumn": 52,
                    "lineCount": 1
                }
            },
            {
                "code": "reportAny",
                "range": {
                    "startColumn": 4,
                    "endColumn": 9,
                    "lineCount": 1
                }
            },
            {
                "code": "reportUnknownArgumentType",
                "range": {
                    "startColumn": 27,
                    "endColumn": 28,
                    "lineCount": 1
                }
            },
            {
                "code": "reportAny",
                "range": {
                    "startColumn": 4,
                    "endColumn": 10,
                    "lineCount": 1
                }
            },
            {
                "code": "reportUnknownArgumentType",
                "range": {
                    "startColumn": 28,
                    "endColumn": 31,
                    "lineCount": 1
                }
            },
            {
                "code": "reportAny",
                "range": {
                    "startColumn": 32,
                    "endColumn": 37,
                    "lineCount": 1
                }
            },
            {
                "code": "reportAny",
                "range": {
                    "startColumn": 52,
                    "endColumn": 58,
                    "lineCount": 1
                }
            },
            {
                "code": "reportUnknownParameterType",
                "range": {
                    "startColumn": 27,
                    "endColumn": 31,
                    "lineCount": 1
                }
            },
            {
                "code": "reportMissingParameterType",
                "range": {
                    "startColumn": 27,
                    "endColumn": 31,
                    "lineCount": 1
                }
            },
            {
                "code": "reportUnknownParameterType",
                "range": {
                    "startColumn": 33,
                    "endColumn": 42,
                    "lineCount": 1
                }
            },
            {
                "code": "reportMissingParameterType",
                "range": {
                    "startColumn": 33,
                    "endColumn": 42,
                    "lineCount": 1
                }
            },
            {
                "code": "reportMissingParameterType",
                "range": {
                    "startColumn": 44,
                    "endColumn": 51,
                    "lineCount": 1
                }
            },
            {
                "code": "reportMissingParameterType",
                "range": {
                    "startColumn": 55,
                    "endColumn": 60,
                    "lineCount": 1
                }
            },
            {
                "code": "reportUnknownVariableType",
                "range": {
                    "startColumn": 4,
                    "endColumn": 9,
                    "lineCount": 1
                }
            },
            {
                "code": "reportAny",
                "range": {
                    "startColumn": 4,
                    "endColumn": 10,
                    "lineCount": 1
                }
            },
            {
                "code": "reportAny",
                "range": {
                    "startColumn": 19,
                    "endColumn": 47,
                    "lineCount": 1
                }
            },
            {
                "code": "reportAny",
                "range": {
                    "startColumn": 39,
                    "endColumn": 45,
                    "lineCount": 1
                }
            },
            {
                "code": "reportAny",
                "range": {
                    "startColumn": 4,
                    "endColumn": 24,
                    "lineCount": 1
                }
            },
            {
                "code": "reportAny",
                "range": {
                    "startColumn": 19,
                    "endColumn": 75,
                    "lineCount": 1
                }
            },
            {
                "code": "reportAny",
                "range": {
                    "startColumn": 53,
                    "endColumn": 73,
                    "lineCount": 1
                }
            },
            {
                "code": "reportUnknownParameterType",
                "range": {
                    "startColumn": 51,
                    "endColumn": 59,
                    "lineCount": 1
                }
            },
            {
                "code": "reportMissingParameterType",
                "range": {
                    "startColumn": 51,
                    "endColumn": 59,
                    "lineCount": 1
                }
            },
            {
                "code": "reportUnknownMemberType",
                "range": {
                    "startColumn": 25,
                    "endColumn": 45,
                    "lineCount": 1
                }
            },
            {
                "code": "reportUnknownArgumentType",
                "range": {
                    "startColumn": 25,
                    "endColumn": 45,
                    "lineCount": 1
                }
            },
            {
                "code": "reportUnknownMemberType",
                "range": {
                    "startColumn": 28,
                    "endColumn": 46,
                    "lineCount": 1
                }
            },
            {
                "code": "reportAny",
                "range": {
                    "startColumn": 42,
                    "endColumn": 61,
                    "lineCount": 1
                }
            },
            {
                "code": "reportAny",
                "range": {
                    "startColumn": 63,
                    "endColumn": 80,
                    "lineCount": 1
                }
            },
            {
                "code": "reportAny",
                "range": {
                    "startColumn": 51,
                    "endColumn": 68,
                    "lineCount": 1
                }
            },
            {
                "code": "reportAny",
                "range": {
                    "startColumn": 4,
                    "endColumn": 21,
                    "lineCount": 1
                }
            },
            {
                "code": "reportAny",
                "range": {
                    "startColumn": 46,
                    "endColumn": 76,
                    "lineCount": 1
                }
            },
            {
                "code": "reportAny",
                "range": {
                    "startColumn": 4,
                    "endColumn": 21,
                    "lineCount": 1
                }
            },
            {
                "code": "reportAny",
                "range": {
                    "startColumn": 47,
                    "endColumn": 78,
                    "lineCount": 1
                }
            },
            {
                "code": "reportUnknownParameterType",
                "range": {
                    "startColumn": 22,
                    "endColumn": 27,
                    "lineCount": 1
                }
            },
            {
                "code": "reportMissingParameterType",
                "range": {
                    "startColumn": 22,
                    "endColumn": 27,
                    "lineCount": 1
                }
            },
            {
                "code": "reportUnknownParameterType",
                "range": {
                    "startColumn": 29,
                    "endColumn": 34,
                    "lineCount": 1
                }
            },
            {
                "code": "reportMissingParameterType",
                "range": {
                    "startColumn": 29,
                    "endColumn": 34,
                    "lineCount": 1
                }
            },
            {
                "code": "reportMissingParameterType",
                "range": {
                    "startColumn": 36,
                    "endColumn": 40,
                    "lineCount": 1
                }
            },
            {
                "code": "reportAny",
                "range": {
                    "startColumn": 19,
                    "endColumn": 27,
                    "lineCount": 1
                }
            },
            {
                "code": "reportUnknownMemberType",
                "range": {
                    "startColumn": 44,
                    "endColumn": 53,
                    "lineCount": 1
                }
            },
            {
                "code": "reportUnknownArgumentType",
                "range": {
                    "startColumn": 44,
                    "endColumn": 53,
                    "lineCount": 1
                }
            },
            {
                "code": "reportAny",
                "range": {
                    "startColumn": 25,
                    "endColumn": 33,
                    "lineCount": 1
                }
            },
            {
                "code": "reportUnknownMemberType",
                "range": {
                    "startColumn": 50,
                    "endColumn": 59,
                    "lineCount": 1
                }
            },
            {
                "code": "reportUnknownArgumentType",
                "range": {
                    "startColumn": 50,
                    "endColumn": 59,
                    "lineCount": 1
                }
            },
            {
                "code": "reportUnknownMemberType",
                "range": {
                    "startColumn": 60,
                    "endColumn": 69,
                    "lineCount": 1
                }
            },
            {
                "code": "reportUnknownArgumentType",
                "range": {
                    "startColumn": 60,
                    "endColumn": 69,
                    "lineCount": 1
                }
            },
            {
                "code": "reportUnknownMemberType",
                "range": {
                    "startColumn": 19,
                    "endColumn": 28,
                    "lineCount": 1
                }
            },
            {
                "code": "reportUnknownArgumentType",
                "range": {
                    "startColumn": 19,
                    "endColumn": 28,
                    "lineCount": 1
                }
            },
            {
                "code": "reportUnknownVariableType",
                "range": {
                    "startColumn": 8,
                    "endColumn": 13,
                    "lineCount": 1
                }
            },
            {
                "code": "reportAny",
                "range": {
                    "startColumn": 24,
                    "endColumn": 47,
                    "lineCount": 1
                }
            },
            {
                "code": "reportAny",
                "range": {
                    "startColumn": 59,
                    "endColumn": 67,
                    "lineCount": 1
                }
            },
            {
                "code": "reportUnknownArgumentType",
                "range": {
                    "startColumn": 35,
                    "endColumn": 40,
                    "lineCount": 1
                }
            },
            {
                "code": "reportUnknownArgumentType",
                "range": {
                    "startColumn": 14,
                    "endColumn": 19,
                    "lineCount": 1
                }
            },
            {
                "code": "reportUnknownParameterType",
                "range": {
                    "startColumn": 21,
                    "endColumn": 25,
                    "lineCount": 1
                }
            },
            {
                "code": "reportMissingParameterType",
                "range": {
                    "startColumn": 21,
                    "endColumn": 25,
                    "lineCount": 1
                }
            },
            {
                "code": "reportUnknownParameterType",
                "range": {
                    "startColumn": 27,
                    "endColumn": 36,
                    "lineCount": 1
                }
            },
            {
                "code": "reportMissingParameterType",
                "range": {
                    "startColumn": 27,
                    "endColumn": 36,
                    "lineCount": 1
                }
            },
            {
                "code": "reportUnknownParameterType",
                "range": {
                    "startColumn": 38,
                    "endColumn": 43,
                    "lineCount": 1
                }
            },
            {
                "code": "reportMissingParameterType",
                "range": {
                    "startColumn": 38,
                    "endColumn": 43,
                    "lineCount": 1
                }
            },
            {
                "code": "reportUnknownVariableType",
                "range": {
                    "startColumn": 8,
                    "endColumn": 13,
                    "lineCount": 1
                }
            },
            {
                "code": "reportUnknownVariableType",
                "range": {
                    "startColumn": 4,
                    "endColumn": 9,
                    "lineCount": 1
                }
            },
            {
                "code": "reportUnknownArgumentType",
                "range": {
                    "startColumn": 29,
                    "endColumn": 34,
                    "lineCount": 1
                }
            },
            {
                "code": "reportUnknownParameterType",
                "range": {
                    "startColumn": 33,
                    "endColumn": 37,
                    "lineCount": 1
                }
            },
            {
                "code": "reportMissingParameterType",
                "range": {
                    "startColumn": 33,
                    "endColumn": 37,
                    "lineCount": 1
                }
            },
            {
                "code": "reportUnknownArgumentType",
                "range": {
                    "startColumn": 18,
                    "endColumn": 22,
                    "lineCount": 1
                }
            },
            {
                "code": "reportUnknownArgumentType",
                "range": {
                    "startColumn": 39,
                    "endColumn": 43,
                    "lineCount": 1
                }
            },
            {
                "code": "reportUnknownArgumentType",
                "range": {
                    "startColumn": 67,
                    "endColumn": 71,
                    "lineCount": 1
                }
            },
            {
                "code": "reportUnknownArgumentType",
                "range": {
                    "startColumn": 45,
                    "endColumn": 49,
                    "lineCount": 1
                }
            },
            {
                "code": "reportUnknownArgumentType",
                "range": {
                    "startColumn": 27,
                    "endColumn": 31,
                    "lineCount": 1
                }
            },
            {
                "code": "reportUnknownParameterType",
                "range": {
                    "startColumn": 56,
                    "endColumn": 60,
                    "lineCount": 1
                }
            },
            {
                "code": "reportMissingParameterType",
                "range": {
                    "startColumn": 56,
                    "endColumn": 60,
                    "lineCount": 1
                }
            },
            {
                "code": "reportUnknownParameterType",
                "range": {
                    "startColumn": 62,
                    "endColumn": 71,
                    "lineCount": 1
                }
            },
            {
                "code": "reportMissingParameterType",
                "range": {
                    "startColumn": 62,
                    "endColumn": 71,
                    "lineCount": 1
                }
            },
            {
                "code": "reportMissingParameterType",
                "range": {
                    "startColumn": 73,
                    "endColumn": 78,
                    "lineCount": 1
                }
            },
            {
                "code": "reportUnknownVariableType",
                "range": {
                    "startColumn": 4,
                    "endColumn": 13,
                    "lineCount": 1
                }
            },
            {
                "code": "reportUnknownParameterType",
                "range": {
                    "startColumn": 36,
                    "endColumn": 40,
                    "lineCount": 1
                }
            },
            {
                "code": "reportMissingParameterType",
                "range": {
                    "startColumn": 36,
                    "endColumn": 40,
                    "lineCount": 1
                }
            },
            {
                "code": "reportUnknownParameterType",
                "range": {
                    "startColumn": 42,
                    "endColumn": 47,
                    "lineCount": 1
                }
            },
            {
                "code": "reportMissingParameterType",
                "range": {
                    "startColumn": 42,
                    "endColumn": 47,
                    "lineCount": 1
                }
            },
            {
                "code": "reportUnknownParameterType",
                "range": {
                    "startColumn": 49,
                    "endColumn": 58,
                    "lineCount": 1
                }
            },
            {
                "code": "reportMissingParameterType",
                "range": {
                    "startColumn": 49,
                    "endColumn": 58,
                    "lineCount": 1
                }
            },
            {
                "code": "reportMissingParameterType",
                "range": {
                    "startColumn": 60,
                    "endColumn": 69,
                    "lineCount": 1
                }
            },
            {
                "code": "reportUnknownVariableType",
                "range": {
                    "startColumn": 4,
                    "endColumn": 9,
                    "lineCount": 1
                }
            },
            {
                "code": "reportUnknownArgumentType",
                "range": {
                    "startColumn": 51,
                    "endColumn": 56,
                    "lineCount": 1
                }
            },
            {
                "code": "reportUnknownArgumentType",
                "range": {
                    "startColumn": 71,
                    "endColumn": 76,
                    "lineCount": 1
                }
            },
            {
                "code": "reportUnknownArgumentType",
                "range": {
                    "startColumn": 34,
                    "endColumn": 39,
                    "lineCount": 1
                }
            },
            {
                "code": "reportUnknownArgumentType",
                "range": {
                    "startColumn": 41,
                    "endColumn": 45,
                    "lineCount": 1
                }
            },
            {
                "code": "reportUnknownArgumentType",
                "range": {
                    "startColumn": 47,
                    "endColumn": 52,
                    "lineCount": 1
                }
            },
            {
                "code": "reportPrivateUsage",
                "range": {
                    "startColumn": 29,
                    "endColumn": 56,
                    "lineCount": 1
                }
            },
            {
                "code": "reportUnknownArgumentType",
                "range": {
                    "startColumn": 40,
                    "endColumn": 45,
                    "lineCount": 1
                }
            },
            {
                "code": "reportUnknownArgumentType",
                "range": {
                    "startColumn": 54,
                    "endColumn": 59,
                    "lineCount": 1
                }
            },
            {
                "code": "reportUnknownMemberType",
                "range": {
                    "startColumn": 10,
                    "endColumn": 20,
                    "lineCount": 1
                }
            },
            {
                "code": "reportUnknownMemberType",
                "range": {
                    "startColumn": 4,
                    "endColumn": 11,
                    "lineCount": 1
                }
            },
            {
                "code": "reportUnknownMemberType",
                "range": {
                    "startColumn": 8,
                    "endColumn": 15,
                    "lineCount": 1
                }
            },
            {
                "code": "reportAny",
                "range": {
                    "startColumn": 16,
                    "endColumn": 29,
                    "lineCount": 1
                }
            },
            {
                "code": "reportUnknownMemberType",
                "range": {
                    "startColumn": 8,
                    "endColumn": 21,
                    "lineCount": 1
                }
            },
            {
                "code": "reportUnknownMemberType",
                "range": {
                    "startColumn": 8,
                    "endColumn": 21,
                    "lineCount": 1
                }
            },
            {
                "code": "reportUnknownMemberType",
                "range": {
                    "startColumn": 8,
                    "endColumn": 15,
                    "lineCount": 1
                }
            },
            {
                "code": "reportAny",
                "range": {
                    "startColumn": 16,
                    "endColumn": 24,
                    "lineCount": 1
                }
            },
            {
                "code": "reportAny",
                "range": {
                    "startColumn": 26,
                    "endColumn": 34,
                    "lineCount": 1
                }
            },
            {
                "code": "reportUnknownMemberType",
                "range": {
                    "startColumn": 12,
                    "endColumn": 26,
                    "lineCount": 1
                }
            },
            {
                "code": "reportAny",
                "range": {
                    "startColumn": 27,
                    "endColumn": 40,
                    "lineCount": 1
                }
            },
            {
                "code": "reportAny",
                "range": {
                    "startColumn": 42,
                    "endColumn": 55,
                    "lineCount": 1
                }
            },
            {
                "code": "reportUnknownMemberType",
                "range": {
                    "startColumn": 8,
                    "endColumn": 20,
                    "lineCount": 1
                }
            },
            {
                "code": "reportUnknownVariableType",
                "range": {
                    "startColumn": 4,
                    "endColumn": 14,
                    "lineCount": 1
                }
            },
            {
                "code": "reportUnknownMemberType",
                "range": {
                    "startColumn": 17,
                    "endColumn": 35,
                    "lineCount": 1
                }
            },
            {
                "code": "reportUnknownMemberType",
                "range": {
                    "startColumn": 17,
                    "endColumn": 41,
                    "lineCount": 1
                }
            },
            {
                "code": "reportUnknownMemberType",
                "range": {
                    "startColumn": 4,
                    "endColumn": 15,
                    "lineCount": 1
                }
            },
            {
                "code": "reportUnknownParameterType",
                "range": {
                    "startColumn": 27,
                    "endColumn": 31,
                    "lineCount": 1
                }
            },
            {
                "code": "reportMissingParameterType",
                "range": {
                    "startColumn": 27,
                    "endColumn": 31,
                    "lineCount": 1
                }
            },
            {
                "code": "reportMissingParameterType",
                "range": {
                    "startColumn": 33,
                    "endColumn": 38,
                    "lineCount": 1
                }
            },
            {
                "code": "reportUnknownArgumentType",
                "range": {
                    "startColumn": 25,
                    "endColumn": 29,
                    "lineCount": 1
                }
            },
            {
                "code": "reportUnknownParameterType",
                "range": {
                    "startColumn": 17,
                    "endColumn": 22,
                    "lineCount": 1
                }
            },
            {
                "code": "reportMissingParameterType",
                "range": {
                    "startColumn": 17,
                    "endColumn": 22,
                    "lineCount": 1
                }
            },
            {
                "code": "reportAny",
                "range": {
                    "startColumn": 4,
                    "endColumn": 16,
                    "lineCount": 1
                }
            },
            {
                "code": "reportAny",
                "range": {
                    "startColumn": 8,
                    "endColumn": 21,
                    "lineCount": 1
                }
            },
            {
                "code": "reportUnknownArgumentType",
                "range": {
                    "startColumn": 19,
                    "endColumn": 41,
                    "lineCount": 1
                }
            },
            {
                "code": "reportUnknownParameterType",
                "range": {
                    "startColumn": 32,
                    "endColumn": 35,
                    "lineCount": 1
                }
            },
            {
                "code": "reportMissingParameterType",
                "range": {
                    "startColumn": 32,
                    "endColumn": 35,
                    "lineCount": 1
                }
            },
            {
                "code": "reportUnknownArgumentType",
                "range": {
                    "startColumn": 34,
                    "endColumn": 51,
                    "lineCount": 1
                }
            },
            {
                "code": "reportUnknownArgumentType",
                "range": {
                    "startColumn": 69,
                    "endColumn": 72,
                    "lineCount": 1
                }
            },
            {
                "code": "reportUnknownVariableType",
                "range": {
                    "startColumn": 8,
                    "endColumn": 15,
                    "lineCount": 1
                }
            },
            {
                "code": "reportArgumentType",
                "range": {
                    "startColumn": 64,
                    "endColumn": 69,
                    "lineCount": 1
                }
            },
            {
                "code": "reportUnknownMemberType",
                "range": {
                    "startColumn": 15,
                    "endColumn": 28,
                    "lineCount": 1
                }
            },
            {
                "code": "reportUnknownArgumentType",
                "range": {
                    "startColumn": 61,
                    "endColumn": 64,
                    "lineCount": 1
                }
            },
            {
                "code": "reportUnknownArgumentType",
                "range": {
                    "startColumn": 23,
                    "endColumn": 26,
                    "lineCount": 1
                }
            },
            {
                "code": "reportUnknownArgumentType",
                "range": {
                    "startColumn": 27,
                    "endColumn": 30,
                    "lineCount": 1
                }
            },
            {
                "code": "reportUnknownArgumentType",
                "range": {
                    "startColumn": 46,
                    "endColumn": 56,
                    "lineCount": 1
                }
            },
            {
                "code": "reportAny",
                "range": {
                    "startColumn": 12,
                    "endColumn": 16,
                    "lineCount": 1
                }
            },
            {
                "code": "reportAny",
                "range": {
                    "startColumn": 26,
                    "endColumn": 34,
                    "lineCount": 1
                }
            },
            {
                "code": "reportUnknownVariableType",
                "range": {
                    "startColumn": 12,
                    "endColumn": 24,
                    "lineCount": 1
                }
            },
            {
                "code": "reportUnknownArgumentType",
                "range": {
                    "startColumn": 20,
                    "endColumn": 39,
                    "lineCount": 1
                }
            },
            {
                "code": "reportAny",
                "range": {
                    "startColumn": 34,
                    "endColumn": 38,
                    "lineCount": 1
                }
            },
            {
                "code": "reportUnknownArgumentType",
                "range": {
                    "startColumn": 27,
                    "endColumn": 30,
                    "lineCount": 1
                }
            },
            {
                "code": "reportAny",
                "range": {
                    "startColumn": 16,
                    "endColumn": 37,
                    "lineCount": 1
                }
            },
            {
                "code": "reportAny",
                "range": {
                    "startColumn": 47,
                    "endColumn": 21,
                    "lineCount": 3
                }
            },
            {
                "code": "reportUnknownArgumentType",
                "range": {
                    "startColumn": 20,
                    "endColumn": 74,
                    "lineCount": 1
                }
            },
            {
                "code": "reportUnknownParameterType",
                "range": {
                    "startColumn": 39,
                    "endColumn": 42,
                    "lineCount": 1
                }
            },
            {
                "code": "reportMissingParameterType",
                "range": {
                    "startColumn": 39,
                    "endColumn": 42,
                    "lineCount": 1
                }
            },
            {
                "code": "reportUnknownArgumentType",
                "range": {
                    "startColumn": 34,
                    "endColumn": 51,
                    "lineCount": 1
                }
            },
            {
                "code": "reportUnknownArgumentType",
                "range": {
                    "startColumn": 69,
                    "endColumn": 72,
                    "lineCount": 1
                }
            },
            {
                "code": "reportUnknownVariableType",
                "range": {
                    "startColumn": 4,
                    "endColumn": 7,
                    "lineCount": 1
                }
            },
            {
                "code": "reportArgumentType",
                "range": {
                    "startColumn": 56,
                    "endColumn": 57,
                    "lineCount": 1
                }
            },
            {
                "code": "reportUnknownVariableType",
                "range": {
                    "startColumn": 4,
                    "endColumn": 20,
                    "lineCount": 1
                }
            },
            {
                "code": "reportAny",
                "range": {
                    "startColumn": 8,
                    "endColumn": 24,
                    "lineCount": 1
                }
            },
            {
                "code": "reportUnknownArgumentType",
                "range": {
                    "startColumn": 24,
                    "endColumn": 40,
                    "lineCount": 1
                }
            },
            {
                "code": "reportUnknownVariableType",
                "range": {
                    "startColumn": 4,
                    "endColumn": 18,
                    "lineCount": 1
                }
            },
            {
                "code": "reportUnknownArgumentType",
                "range": {
                    "startColumn": 19,
                    "endColumn": 35,
                    "lineCount": 1
                }
            },
            {
                "code": "reportUnknownArgumentType",
                "range": {
                    "startColumn": 18,
                    "endColumn": 40,
                    "lineCount": 1
                }
            },
            {
                "code": "reportUnknownParameterType",
                "range": {
                    "startColumn": 24,
                    "endColumn": 28,
                    "lineCount": 1
                }
            },
            {
                "code": "reportMissingParameterType",
                "range": {
                    "startColumn": 24,
                    "endColumn": 28,
                    "lineCount": 1
                }
            },
            {
                "code": "reportUnknownParameterType",
                "range": {
                    "startColumn": 30,
                    "endColumn": 39,
                    "lineCount": 1
                }
            },
            {
                "code": "reportMissingParameterType",
                "range": {
                    "startColumn": 30,
                    "endColumn": 39,
                    "lineCount": 1
                }
            },
            {
                "code": "reportUnknownVariableType",
                "range": {
                    "startColumn": 4,
                    "endColumn": 9,
                    "lineCount": 1
                }
            },
            {
                "code": "reportAny",
                "range": {
                    "startColumn": 4,
                    "endColumn": 18,
                    "lineCount": 1
                }
            },
            {
                "code": "reportAny",
                "range": {
                    "startColumn": 4,
                    "endColumn": 21,
                    "lineCount": 1
                }
            },
            {
                "code": "reportAny",
                "range": {
                    "startColumn": 35,
                    "endColumn": 64,
                    "lineCount": 1
                }
            },
            {
                "code": "reportAny",
                "range": {
                    "startColumn": 33,
                    "endColumn": 60,
                    "lineCount": 1
                }
            }
        ],
        "./modepy/tools.py": [
            {
                "code": "reportReturnType",
                "range": {
                    "startColumn": 15,
                    "endColumn": 81,
                    "lineCount": 2
                }
            },
            {
                "code": "reportAny",
                "range": {
                    "startColumn": 15,
                    "endColumn": 40,
                    "lineCount": 3
                }
            },
            {
                "code": "reportUnknownMemberType",
                "range": {
                    "startColumn": 15,
                    "endColumn": 42,
                    "lineCount": 1
                }
            },
            {
                "code": "reportUnknownVariableType",
                "range": {
                    "startColumn": 15,
                    "endColumn": 42,
                    "lineCount": 1
                }
            },
            {
                "code": "reportUnknownMemberType",
                "range": {
                    "startColumn": 16,
                    "endColumn": 30,
                    "lineCount": 1
                }
            },
            {
                "code": "reportAny",
                "range": {
                    "startColumn": 15,
                    "endColumn": 29,
                    "lineCount": 1
                }
            },
            {
                "code": "reportAny",
                "range": {
                    "startColumn": 4,
                    "endColumn": 14,
                    "lineCount": 1
                }
            },
            {
                "code": "reportUnknownMemberType",
                "range": {
                    "startColumn": 11,
                    "endColumn": 39,
                    "lineCount": 1
                }
            },
            {
                "code": "reportUnknownVariableType",
                "range": {
                    "startColumn": 11,
                    "endColumn": 46,
                    "lineCount": 1
                }
            },
            {
                "code": "reportUnknownMemberType",
                "range": {
                    "startColumn": 8,
                    "endColumn": 15,
                    "lineCount": 1
                }
            },
            {
                "code": "reportAny",
                "range": {
                    "startColumn": 16,
                    "endColumn": 24,
                    "lineCount": 1
                }
            },
            {
                "code": "reportUnknownMemberType",
                "range": {
                    "startColumn": 12,
                    "endColumn": 19,
                    "lineCount": 1
                }
            },
            {
                "code": "reportAny",
                "range": {
                    "startColumn": 20,
                    "endColumn": 33,
                    "lineCount": 1
                }
            },
            {
                "code": "reportAny",
                "range": {
                    "startColumn": 42,
                    "endColumn": 50,
                    "lineCount": 1
                }
            },
            {
                "code": "reportAny",
                "range": {
                    "startColumn": 52,
                    "endColumn": 60,
                    "lineCount": 1
                }
            },
            {
                "code": "reportUnknownMemberType",
                "range": {
                    "startColumn": 13,
                    "endColumn": 23,
                    "lineCount": 1
                }
            },
            {
                "code": "reportUnknownMemberType",
                "range": {
                    "startColumn": 8,
                    "endColumn": 23,
                    "lineCount": 1
                }
            },
            {
                "code": "reportAttributeAccessIssue",
                "range": {
                    "startColumn": 11,
                    "endColumn": 23,
                    "lineCount": 1
                }
            },
            {
                "code": "reportUnknownMemberType",
                "range": {
                    "startColumn": 12,
                    "endColumn": 19,
                    "lineCount": 1
                }
            },
            {
                "code": "reportAny",
                "range": {
                    "startColumn": 20,
                    "endColumn": 33,
                    "lineCount": 1
                }
            },
            {
                "code": "reportAny",
                "range": {
                    "startColumn": 35,
                    "endColumn": 48,
                    "lineCount": 1
                }
            },
            {
                "code": "reportUnknownMemberType",
                "range": {
                    "startColumn": 4,
                    "endColumn": 11,
                    "lineCount": 1
                }
            },
            {
                "code": "reportUnknownVariableType",
                "range": {
                    "startColumn": 4,
                    "endColumn": 14,
                    "lineCount": 1
                }
            },
            {
                "code": "reportUnknownMemberType",
                "range": {
                    "startColumn": 17,
                    "endColumn": 78,
                    "lineCount": 1
                }
            },
            {
                "code": "reportUnknownMemberType",
                "range": {
                    "startColumn": 11,
                    "endColumn": 27,
                    "lineCount": 1
                }
            },
            {
                "code": "reportUnknownArgumentType",
                "range": {
                    "startColumn": 42,
                    "endColumn": 52,
                    "lineCount": 1
                }
            },
            {
                "code": "reportUnknownVariableType",
                "range": {
                    "startColumn": 4,
                    "endColumn": 13,
                    "lineCount": 1
                }
            },
            {
                "code": "reportUnknownMemberType",
                "range": {
                    "startColumn": 16,
                    "endColumn": 43,
                    "lineCount": 1
                }
            },
            {
                "code": "reportUnknownMemberType",
                "range": {
                    "startColumn": 25,
                    "endColumn": 30,
                    "lineCount": 1
                }
            },
            {
                "code": "reportUnknownArgumentType",
                "range": {
                    "startColumn": 25,
                    "endColumn": 30,
                    "lineCount": 1
                }
            },
            {
                "code": "reportUnknownMemberType",
                "range": {
                    "startColumn": 32,
                    "endColumn": 40,
                    "lineCount": 1
                }
            },
            {
                "code": "reportUnknownArgumentType",
                "range": {
                    "startColumn": 32,
                    "endColumn": 40,
                    "lineCount": 1
                }
            },
            {
                "code": "reportAny",
                "range": {
                    "startColumn": 4,
                    "endColumn": 18,
                    "lineCount": 1
                }
            },
            {
                "code": "reportAny",
                "range": {
                    "startColumn": 28,
                    "endColumn": 45,
                    "lineCount": 1
                }
            },
            {
                "code": "reportUnknownArgumentType",
                "range": {
                    "startColumn": 35,
                    "endColumn": 44,
                    "lineCount": 1
                }
            },
            {
                "code": "reportUnknownVariableType",
                "range": {
                    "startColumn": 11,
                    "endColumn": 55,
                    "lineCount": 1
                }
            },
            {
                "code": "reportUnknownMemberType",
                "range": {
                    "startColumn": 8,
                    "endColumn": 16,
                    "lineCount": 1
                }
            },
            {
                "code": "reportAny",
                "range": {
                    "startColumn": 17,
                    "endColumn": 30,
                    "lineCount": 1
                }
            },
            {
                "code": "reportUnknownMemberType",
                "range": {
                    "startColumn": 8,
                    "endColumn": 16,
                    "lineCount": 1
                }
            },
            {
                "code": "reportUnknownMemberType",
                "range": {
                    "startColumn": 14,
                    "endColumn": 24,
                    "lineCount": 1
                }
            },
            {
                "code": "reportUnknownMemberType",
                "range": {
                    "startColumn": 8,
                    "endColumn": 15,
                    "lineCount": 1
                }
            },
            {
                "code": "reportUnknownMemberType",
                "range": {
                    "startColumn": 8,
                    "endColumn": 15,
                    "lineCount": 1
                }
            },
            {
                "code": "reportAny",
                "range": {
                    "startColumn": 16,
                    "endColumn": 24,
                    "lineCount": 1
                }
            },
            {
                "code": "reportAny",
                "range": {
                    "startColumn": 26,
                    "endColumn": 34,
                    "lineCount": 1
                }
            },
            {
                "code": "reportUnknownMemberType",
                "range": {
                    "startColumn": 12,
                    "endColumn": 26,
                    "lineCount": 1
                }
            },
            {
                "code": "reportAny",
                "range": {
                    "startColumn": 16,
                    "endColumn": 29,
                    "lineCount": 1
                }
            },
            {
                "code": "reportAny",
                "range": {
                    "startColumn": 31,
                    "endColumn": 44,
                    "lineCount": 1
                }
            },
            {
                "code": "reportUnknownMemberType",
                "range": {
                    "startColumn": 8,
                    "endColumn": 20,
                    "lineCount": 1
                }
            },
            {
                "code": "reportUnknownMemberType",
                "range": {
                    "startColumn": 8,
                    "endColumn": 16,
                    "lineCount": 1
                }
            }
        ]
    }
}<|MERGE_RESOLUTION|>--- conflicted
+++ resolved
@@ -3518,6 +3518,22 @@
                 }
             },
             {
+                "code": "reportAny",
+                "range": {
+                    "startColumn": 4,
+                    "endColumn": 11,
+                    "lineCount": 1
+                }
+            },
+            {
+                "code": "reportUnknownMemberType",
+                "range": {
+                    "startColumn": 11,
+                    "endColumn": 55,
+                    "lineCount": 1
+                }
+            },
+            {
                 "code": "reportUnusedParameter",
                 "range": {
                     "startColumn": 22,
@@ -3900,1393 +3916,7 @@
                 }
             },
             {
-<<<<<<< HEAD
-                "code": "reportUnknownMemberType",
-=======
-                "code": "reportUnknownVariableType",
-                "range": {
-                    "startColumn": 8,
-                    "endColumn": 16,
-                    "lineCount": 1
-                }
-            },
-            {
-                "code": "reportUnknownVariableType",
-                "range": {
-                    "startColumn": 8,
-                    "endColumn": 13,
-                    "lineCount": 1
-                }
-            },
-            {
-                "code": "reportUnknownVariableType",
-                "range": {
-                    "startColumn": 15,
-                    "endColumn": 20,
-                    "lineCount": 1
-                }
-            },
-            {
-                "code": "reportUnknownArgumentType",
-                "range": {
-                    "startColumn": 45,
-                    "endColumn": 46,
-                    "lineCount": 1
-                }
-            },
-            {
-                "code": "reportAny",
-                "range": {
-                    "startColumn": 8,
-                    "endColumn": 10,
-                    "lineCount": 1
-                }
-            },
-            {
-                "code": "reportAny",
-                "range": {
-                    "startColumn": 8,
-                    "endColumn": 10,
-                    "lineCount": 1
-                }
-            },
-            {
-                "code": "reportAny",
-                "range": {
-                    "startColumn": 12,
-                    "endColumn": 14,
-                    "lineCount": 1
-                }
-            },
-            {
-                "code": "reportAny",
-                "range": {
-                    "startColumn": 16,
-                    "endColumn": 18,
-                    "lineCount": 1
-                }
-            },
-            {
-                "code": "reportAny",
-                "range": {
-                    "startColumn": 8,
-                    "endColumn": 13,
-                    "lineCount": 1
-                }
-            },
-            {
-                "code": "reportAny",
-                "range": {
-                    "startColumn": 8,
-                    "endColumn": 13,
-                    "lineCount": 1
-                }
-            },
-            {
-                "code": "reportAny",
-                "range": {
-                    "startColumn": 8,
-                    "endColumn": 16,
-                    "lineCount": 1
-                }
-            },
-            {
-                "code": "reportUnknownVariableType",
-                "range": {
-                    "startColumn": 8,
-                    "endColumn": 13,
-                    "lineCount": 1
-                }
-            },
-            {
-                "code": "reportUnknownVariableType",
-                "range": {
-                    "startColumn": 8,
-                    "endColumn": 13,
-                    "lineCount": 1
-                }
-            },
-            {
-                "code": "reportAny",
-                "range": {
-                    "startColumn": 8,
-                    "endColumn": 15,
-                    "lineCount": 1
-                }
-            },
-            {
-                "code": "reportAny",
-                "range": {
-                    "startColumn": 11,
-                    "endColumn": 44,
-                    "lineCount": 1
-                }
-            },
-            {
-                "code": "reportAny",
-                "range": {
-                    "startColumn": 15,
-                    "endColumn": 32,
-                    "lineCount": 2
-                }
-            },
-            {
-                "code": "reportAny",
-                "range": {
-                    "startColumn": 16,
-                    "endColumn": 24,
-                    "lineCount": 2
-                }
-            },
-            {
-                "code": "reportAny",
-                "range": {
-                    "startColumn": 15,
-                    "endColumn": 54,
-                    "lineCount": 1
-                }
-            },
-            {
-                "code": "reportAny",
-                "range": {
-                    "startColumn": 15,
-                    "endColumn": 54,
-                    "lineCount": 1
-                }
-            },
-            {
-                "code": "reportUnknownMemberType",
-                "range": {
-                    "startColumn": 38,
-                    "endColumn": 54,
-                    "lineCount": 1
-                }
-            },
-            {
-                "code": "reportUnknownMemberType",
-                "range": {
-                    "startColumn": 21,
-                    "endColumn": 30,
-                    "lineCount": 1
-                }
-            },
-            {
-                "code": "reportUnknownMemberType",
-                "range": {
-                    "startColumn": 28,
-                    "endColumn": 41,
-                    "lineCount": 1
-                }
-            },
-            {
-                "code": "reportUnknownMemberType",
-                "range": {
-                    "startColumn": 15,
-                    "endColumn": 29,
-                    "lineCount": 1
-                }
-            },
-            {
-                "code": "reportUnknownMemberType",
-                "range": {
-                    "startColumn": 15,
-                    "endColumn": 29,
-                    "lineCount": 1
-                }
-            },
-            {
-                "code": "reportUnknownMemberType",
-                "range": {
-                    "startColumn": 15,
-                    "endColumn": 57,
-                    "lineCount": 1
-                }
-            },
-            {
-                "code": "reportUnknownVariableType",
-                "range": {
-                    "startColumn": 15,
-                    "endColumn": 68,
-                    "lineCount": 1
-                }
-            },
-            {
-                "code": "reportUnknownMemberType",
-                "range": {
-                    "startColumn": 15,
-                    "endColumn": 36,
-                    "lineCount": 1
-                }
-            },
-            {
-                "code": "reportAny",
-                "range": {
-                    "startColumn": 4,
-                    "endColumn": 11,
-                    "lineCount": 1
-                }
-            },
-            {
-                "code": "reportUnknownMemberType",
-                "range": {
-                    "startColumn": 11,
-                    "endColumn": 55,
-                    "lineCount": 1
-                }
-            },
-            {
-                "code": "reportUnusedParameter",
-                "range": {
-                    "startColumn": 22,
-                    "endColumn": 28,
-                    "lineCount": 1
-                }
-            },
-            {
-                "code": "reportUnusedParameter",
-                "range": {
-                    "startColumn": 8,
-                    "endColumn": 11,
-                    "lineCount": 1
-                }
-            },
-            {
-                "code": "reportArgumentType",
-                "range": {
-                    "startColumn": 1,
-                    "endColumn": 35,
-                    "lineCount": 1
-                }
-            },
-            {
-                "code": "reportUnusedFunction",
-                "range": {
-                    "startColumn": 4,
-                    "endColumn": 23,
-                    "lineCount": 1
-                }
-            },
-            {
-                "code": "reportUnknownParameterType",
-                "range": {
-                    "startColumn": 4,
-                    "endColumn": 28,
-                    "lineCount": 1
-                }
-            },
-            {
-                "code": "reportUnusedFunction",
-                "range": {
-                    "startColumn": 4,
-                    "endColumn": 28,
-                    "lineCount": 1
-                }
-            },
-            {
-                "code": "reportUnreachable",
-                "range": {
-                    "startColumn": 8,
-                    "endColumn": 79,
-                    "lineCount": 1
-                }
-            },
-            {
-                "code": "reportAny",
-                "range": {
-                    "startColumn": 15,
-                    "endColumn": 32,
-                    "lineCount": 3
-                }
-            },
-            {
-                "code": "reportAny",
-                "range": {
-                    "startColumn": 16,
-                    "endColumn": 24,
-                    "lineCount": 2
-                }
-            },
-            {
-                "code": "reportUnknownMemberType",
-                "range": {
-                    "startColumn": 15,
-                    "endColumn": 38,
-                    "lineCount": 2
-                }
-            },
-            {
-                "code": "reportUnknownVariableType",
-                "range": {
-                    "startColumn": 15,
-                    "endColumn": 38,
-                    "lineCount": 2
-                }
-            },
-            {
-                "code": "reportUnusedFunction",
-                "range": {
-                    "startColumn": 4,
-                    "endColumn": 32,
-                    "lineCount": 1
-                }
-            },
-            {
-                "code": "reportUnreachable",
-                "range": {
-                    "startColumn": 8,
-                    "endColumn": 79,
-                    "lineCount": 1
-                }
-            },
-            {
-                "code": "reportUnusedFunction",
-                "range": {
-                    "startColumn": 4,
-                    "endColumn": 29,
-                    "lineCount": 1
-                }
-            },
-            {
-                "code": "reportUnknownParameterType",
-                "range": {
-                    "startColumn": 59,
-                    "endColumn": 62,
-                    "lineCount": 1
-                }
-            },
-            {
-                "code": "reportMissingParameterType",
-                "range": {
-                    "startColumn": 59,
-                    "endColumn": 62,
-                    "lineCount": 1
-                }
-            },
-            {
-                "code": "reportUnknownVariableType",
-                "range": {
-                    "startColumn": 8,
-                    "endColumn": 17,
-                    "lineCount": 1
-                }
-            },
-            {
-                "code": "reportUnknownMemberType",
-                "range": {
-                    "startColumn": 20,
-                    "endColumn": 31,
-                    "lineCount": 1
-                }
-            },
-            {
-                "code": "reportUnknownArgumentType",
-                "range": {
-                    "startColumn": 48,
-                    "endColumn": 83,
-                    "lineCount": 1
-                }
-            },
-            {
-                "code": "reportUnknownVariableType",
-                "range": {
-                    "startColumn": 8,
-                    "endColumn": 17,
-                    "lineCount": 1
-                }
-            },
-            {
-                "code": "reportUnknownMemberType",
-                "range": {
-                    "startColumn": 33,
-                    "endColumn": 46,
-                    "lineCount": 1
-                }
-            },
-            {
-                "code": "reportUnknownVariableType",
-                "range": {
-                    "startColumn": 8,
-                    "endColumn": 18,
-                    "lineCount": 1
-                }
-            },
-            {
-                "code": "reportUnknownMemberType",
-                "range": {
-                    "startColumn": 21,
-                    "endColumn": 36,
-                    "lineCount": 1
-                }
-            },
-            {
-                "code": "reportUnknownVariableType",
-                "range": {
-                    "startColumn": 8,
-                    "endColumn": 23,
-                    "lineCount": 1
-                }
-            },
-            {
-                "code": "reportArgumentType",
-                "range": {
-                    "startColumn": 1,
-                    "endColumn": 51,
-                    "lineCount": 1
-                }
-            },
-            {
-                "code": "reportUnknownParameterType",
-                "range": {
-                    "startColumn": 4,
-                    "endColumn": 23,
-                    "lineCount": 1
-                }
-            },
-            {
-                "code": "reportUnusedFunction",
-                "range": {
-                    "startColumn": 4,
-                    "endColumn": 23,
-                    "lineCount": 1
-                }
-            },
-            {
-                "code": "reportUnknownParameterType",
-                "range": {
-                    "startColumn": 8,
-                    "endColumn": 14,
-                    "lineCount": 1
-                }
-            },
-            {
-                "code": "reportUnknownParameterType",
-                "range": {
-                    "startColumn": 15,
-                    "endColumn": 21,
-                    "lineCount": 1
-                }
-            },
-            {
-                "code": "reportMissingParameterType",
-                "range": {
-                    "startColumn": 15,
-                    "endColumn": 21,
-                    "lineCount": 1
-                }
-            },
-            {
-                "code": "reportUnknownVariableType",
-                "range": {
-                    "startColumn": 15,
-                    "endColumn": 30,
-                    "lineCount": 1
-                }
-            },
-            {
-                "code": "reportUnknownArgumentType",
-                "range": {
-                    "startColumn": 19,
-                    "endColumn": 25,
-                    "lineCount": 1
-                }
-            },
-            {
-                "code": "reportUnknownVariableType",
-                "range": {
-                    "startColumn": 11,
-                    "endColumn": 37,
-                    "lineCount": 5
-                }
-            },
-            {
-                "code": "reportUnknownArgumentType",
-                "range": {
-                    "startColumn": 17,
-                    "endColumn": 36,
-                    "lineCount": 5
-                }
-            },
-            {
-                "code": "reportUnusedFunction",
-                "range": {
-                    "startColumn": 4,
-                    "endColumn": 28,
-                    "lineCount": 1
-                }
-            },
-            {
-                "code": "reportUnreachable",
-                "range": {
-                    "startColumn": 8,
-                    "endColumn": 79,
-                    "lineCount": 1
-                }
-            },
-            {
-                "code": "reportUnusedFunction",
-                "range": {
-                    "startColumn": 4,
-                    "endColumn": 32,
-                    "lineCount": 1
-                }
-            },
-            {
-                "code": "reportUnreachable",
-                "range": {
-                    "startColumn": 8,
-                    "endColumn": 79,
-                    "lineCount": 1
-                }
-            },
-            {
-                "code": "reportUnusedFunction",
-                "range": {
-                    "startColumn": 4,
-                    "endColumn": 24,
-                    "lineCount": 1
-                }
-            },
-            {
-                "code": "reportUnknownParameterType",
-                "range": {
-                    "startColumn": 65,
-                    "endColumn": 68,
-                    "lineCount": 1
-                }
-            },
-            {
-                "code": "reportMissingParameterType",
-                "range": {
-                    "startColumn": 65,
-                    "endColumn": 68,
-                    "lineCount": 1
-                }
-            }
-        ],
-        "./modepy/quadrature/__init__.py": [
-            {
-                "code": "reportUnknownArgumentType",
-                "range": {
-                    "startColumn": 32,
-                    "endColumn": 37,
-                    "lineCount": 1
-                }
-            },
-            {
-                "code": "reportUnannotatedClassAttribute",
-                "range": {
-                    "startColumn": 13,
-                    "endColumn": 22,
-                    "lineCount": 1
-                }
-            },
-            {
-                "code": "reportAny",
-                "range": {
-                    "startColumn": 15,
-                    "endColumn": 54,
-                    "lineCount": 1
-                }
-            },
-            {
-                "code": "reportAny",
-                "range": {
-                    "startColumn": 15,
-                    "endColumn": 54,
-                    "lineCount": 1
-                }
-            },
-            {
-                "code": "reportUnknownMemberType",
-                "range": {
-                    "startColumn": 36,
-                    "endColumn": 51,
-                    "lineCount": 1
-                }
-            },
-            {
-                "code": "reportUnknownArgumentType",
-                "range": {
-                    "startColumn": 36,
-                    "endColumn": 51,
-                    "lineCount": 1
-                }
-            },
-            {
-                "code": "reportArgumentType",
-                "range": {
-                    "startColumn": 34,
-                    "endColumn": 40,
-                    "lineCount": 1
-                }
-            },
-            {
-                "code": "reportUnannotatedClassAttribute",
-                "range": {
-                    "startColumn": 13,
-                    "endColumn": 17,
-                    "lineCount": 1
-                }
-            },
-            {
-                "code": "reportUnannotatedClassAttribute",
-                "range": {
-                    "startColumn": 13,
-                    "endColumn": 18,
-                    "lineCount": 1
-                }
-            },
-            {
-                "code": "reportAny",
-                "range": {
-                    "startColumn": 8,
-                    "endColumn": 9,
-                    "lineCount": 1
-                }
-            },
-            {
-                "code": "reportAny",
-                "range": {
-                    "startColumn": 15,
-                    "endColumn": 21,
-                    "lineCount": 1
-                }
-            },
-            {
-                "code": "reportAny",
-                "range": {
-                    "startColumn": 28,
-                    "endColumn": 29,
-                    "lineCount": 1
-                }
-            },
-            {
-                "code": "reportUnusedFunction",
-                "range": {
-                    "startColumn": 4,
-                    "endColumn": 22,
-                    "lineCount": 1
-                }
-            },
-            {
-                "code": "reportUnreachable",
-                "range": {
-                    "startColumn": 8,
-                    "endColumn": 79,
-                    "lineCount": 1
-                }
-            },
-            {
-                "code": "reportUnusedFunction",
-                "range": {
-                    "startColumn": 4,
-                    "endColumn": 22,
-                    "lineCount": 1
-                }
-            },
-            {
-                "code": "reportUnreachable",
-                "range": {
-                    "startColumn": 8,
-                    "endColumn": 77,
-                    "lineCount": 1
-                }
-            }
-        ],
-        "./modepy/quadrature/clenshaw_curtis.py": [
-            {
-                "code": "reportUnknownMemberType",
-                "range": {
-                    "startColumn": 16,
-                    "endColumn": 25,
-                    "lineCount": 1
-                }
-            },
-            {
-                "code": "reportUnknownMemberType",
-                "range": {
-                    "startColumn": 16,
-                    "endColumn": 25,
-                    "lineCount": 1
-                }
-            }
-        ],
-        "./modepy/quadrature/construction.py": [
-            {
-                "code": "reportAny",
-                "range": {
-                    "startColumn": 15,
-                    "endColumn": 72,
-                    "lineCount": 1
-                }
-            },
-            {
-                "code": "reportUnknownMemberType",
-                "range": {
-                    "startColumn": 15,
-                    "endColumn": 41,
-                    "lineCount": 1
-                }
-            },
-            {
-                "code": "reportUnknownVariableType",
-                "range": {
-                    "startColumn": 15,
-                    "endColumn": 43,
-                    "lineCount": 1
-                }
-            },
-            {
-                "code": "reportAny",
-                "range": {
-                    "startColumn": 20,
-                    "endColumn": 25,
-                    "lineCount": 1
-                }
-            },
-            {
-                "code": "reportUnknownVariableType",
-                "range": {
-                    "startColumn": 11,
-                    "endColumn": 6,
-                    "lineCount": 5
-                }
-            },
-            {
-                "code": "reportUnknownVariableType",
-                "range": {
-                    "startColumn": 8,
-                    "endColumn": 15,
-                    "lineCount": 1
-                }
-            },
-            {
-                "code": "reportUnknownArgumentType",
-                "range": {
-                    "startColumn": 28,
-                    "endColumn": 54,
-                    "lineCount": 1
-                }
-            },
-            {
-                "code": "reportUnknownMemberType",
-                "range": {
-                    "startColumn": 29,
-                    "endColumn": 40,
-                    "lineCount": 1
-                }
-            },
-            {
-                "code": "reportUnknownMemberType",
-                "range": {
-                    "startColumn": 42,
-                    "endColumn": 53,
-                    "lineCount": 1
-                }
-            },
-            {
-                "code": "reportUnknownArgumentType",
-                "range": {
-                    "startColumn": 29,
-                    "endColumn": 36,
-                    "lineCount": 1
-                }
-            },
-            {
-                "code": "reportUnknownVariableType",
-                "range": {
-                    "startColumn": 4,
-                    "endColumn": 7,
-                    "lineCount": 1
-                }
-            },
-            {
-                "code": "reportReturnType",
-                "range": {
-                    "startColumn": 11,
-                    "endColumn": 26,
-                    "lineCount": 1
-                }
-            },
-            {
-                "code": "reportUnknownArgumentType",
-                "range": {
-                    "startColumn": 22,
-                    "endColumn": 25,
-                    "lineCount": 1
-                }
-            },
-            {
-                "code": "reportUnknownVariableType",
-                "range": {
-                    "startColumn": 11,
-                    "endColumn": 77,
-                    "lineCount": 1
-                }
-            },
-            {
-                "code": "reportUnknownMemberType",
-                "range": {
-                    "startColumn": 20,
-                    "endColumn": 52,
-                    "lineCount": 1
-                }
-            },
-            {
-                "code": "reportUnknownArgumentType",
-                "range": {
-                    "startColumn": 20,
-                    "endColumn": 52,
-                    "lineCount": 1
-                }
-            },
-            {
-                "code": "reportAny",
-                "range": {
-                    "startColumn": 4,
-                    "endColumn": 8,
-                    "lineCount": 1
-                }
-            },
-            {
-                "code": "reportAny",
-                "range": {
-                    "startColumn": 10,
-                    "endColumn": 17,
-                    "lineCount": 1
-                }
-            },
-            {
-                "code": "reportUnknownVariableType",
-                "range": {
-                    "startColumn": 4,
-                    "endColumn": 9,
-                    "lineCount": 1
-                }
-            },
-            {
-                "code": "reportUnknownMemberType",
-                "range": {
-                    "startColumn": 12,
-                    "endColumn": 44,
-                    "lineCount": 1
-                }
-            },
-            {
-                "code": "reportUnknownVariableType",
-                "range": {
-                    "startColumn": 4,
-                    "endColumn": 12,
-                    "lineCount": 1
-                }
-            },
-            {
-                "code": "reportUnknownVariableType",
-                "range": {
-                    "startColumn": 4,
-                    "endColumn": 17,
-                    "lineCount": 1
-                }
-            },
-            {
-                "code": "reportUnknownArgumentType",
-                "range": {
-                    "startColumn": 30,
-                    "endColumn": 9,
-                    "lineCount": 4
-                }
-            },
-            {
-                "code": "reportUnknownMemberType",
-                "range": {
-                    "startColumn": 8,
-                    "endColumn": 44,
-                    "lineCount": 1
-                }
-            },
-            {
-                "code": "reportUnknownArgumentType",
-                "range": {
-                    "startColumn": 17,
-                    "endColumn": 25,
-                    "lineCount": 1
-                }
-            },
-            {
-                "code": "reportUnknownArgumentType",
-                "range": {
-                    "startColumn": 24,
-                    "endColumn": 29,
-                    "lineCount": 1
-                }
-            },
-            {
-                "code": "reportUnknownArgumentType",
-                "range": {
-                    "startColumn": 22,
-                    "endColumn": 35,
-                    "lineCount": 1
-                }
-            },
-            {
-                "code": "reportAny",
-                "range": {
-                    "startColumn": 4,
-                    "endColumn": 16,
-                    "lineCount": 1
-                }
-            },
-            {
-                "code": "reportAny",
-                "range": {
-                    "startColumn": 18,
-                    "endColumn": 24,
-                    "lineCount": 1
-                }
-            },
-            {
-                "code": "reportUnknownMemberType",
-                "range": {
-                    "startColumn": 36,
-                    "endColumn": 67,
-                    "lineCount": 1
-                }
-            },
-            {
-                "code": "reportAny",
-                "range": {
-                    "startColumn": 72,
-                    "endColumn": 78,
-                    "lineCount": 1
-                }
-            }
-        ],
-        "./modepy/quadrature/grundmann_moeller.py": [
-            {
-                "code": "reportAny",
-                "range": {
-                    "startColumn": 12,
-                    "endColumn": 18,
-                    "lineCount": 1
-                }
-            },
-            {
-                "code": "reportAny",
-                "range": {
-                    "startColumn": 8,
-                    "endColumn": 18,
-                    "lineCount": 1
-                }
-            },
-            {
-                "code": "reportAny",
-                "range": {
-                    "startColumn": 12,
-                    "endColumn": 18,
-                    "lineCount": 1
-                }
-            },
-            {
-                "code": "reportAny",
-                "range": {
-                    "startColumn": 25,
-                    "endColumn": 31,
-                    "lineCount": 1
-                }
-            },
-            {
-                "code": "reportAny",
-                "range": {
-                    "startColumn": 27,
-                    "endColumn": 41,
-                    "lineCount": 1
-                }
-            },
-            {
-                "code": "reportUnknownMemberType",
-                "range": {
-                    "startColumn": 25,
-                    "endColumn": 42,
-                    "lineCount": 1
-                }
-            },
-            {
-                "code": "reportUnknownArgumentType",
-                "range": {
-                    "startColumn": 25,
-                    "endColumn": 42,
-                    "lineCount": 1
-                }
-            }
-        ],
-        "./modepy/quadrature/jacobi_gauss.py": [
-            {
-                "code": "reportDeprecated",
-                "range": {
-                    "startColumn": 53,
-                    "endColumn": 65,
-                    "lineCount": 1
-                }
-            },
-            {
-                "code": "reportUnknownVariableType",
-                "range": {
-                    "startColumn": 12,
-                    "endColumn": 13,
-                    "lineCount": 1
-                }
-            },
-            {
-                "code": "reportUnknownVariableType",
-                "range": {
-                    "startColumn": 15,
-                    "endColumn": 16,
-                    "lineCount": 1
-                }
-            },
-            {
-                "code": "reportGeneralTypeIssues",
-                "range": {
-                    "startColumn": 19,
-                    "endColumn": 51,
-                    "lineCount": 1
-                }
-            },
-            {
-                "code": "reportDeprecated",
-                "range": {
-                    "startColumn": 19,
-                    "endColumn": 31,
-                    "lineCount": 1
-                }
-            },
-            {
-                "code": "reportUnknownVariableType",
-                "range": {
-                    "startColumn": 12,
-                    "endColumn": 13,
-                    "lineCount": 1
-                }
-            },
-            {
-                "code": "reportUnknownMemberType",
-                "range": {
-                    "startColumn": 16,
-                    "endColumn": 25,
-                    "lineCount": 1
-                }
-            },
-            {
-                "code": "reportUnknownArgumentType",
-                "range": {
-                    "startColumn": 25,
-                    "endColumn": 26,
-                    "lineCount": 1
-                }
-            },
-            {
-                "code": "reportUnknownArgumentType",
-                "range": {
-                    "startColumn": 28,
-                    "endColumn": 29,
-                    "lineCount": 1
-                }
-            },
-            {
-                "code": "reportUnknownMemberType",
-                "range": {
-                    "startColumn": 20,
-                    "endColumn": 27,
-                    "lineCount": 1
-                }
-            },
-            {
-                "code": "reportAny",
-                "range": {
-                    "startColumn": 19,
-                    "endColumn": 17,
-                    "lineCount": 4
-                }
-            },
-            {
-                "code": "reportUnknownArgumentType",
-                "range": {
-                    "startColumn": 23,
-                    "endColumn": 30,
-                    "lineCount": 1
-                }
-            },
-            {
-                "code": "reportUnknownMemberType",
-                "range": {
-                    "startColumn": 27,
-                    "endColumn": 30,
-                    "lineCount": 1
-                }
-            },
-            {
-                "code": "reportAny",
-                "range": {
-                    "startColumn": 23,
-                    "endColumn": 74,
-                    "lineCount": 1
-                }
-            },
-            {
-                "code": "reportAny",
-                "range": {
-                    "startColumn": 38,
-                    "endColumn": 46,
-                    "lineCount": 1
-                }
-            },
-            {
-                "code": "reportAny",
-                "range": {
-                    "startColumn": 18,
-                    "endColumn": 36,
-                    "lineCount": 1
-                }
-            },
-            {
-                "code": "reportUnknownMemberType",
-                "range": {
-                    "startColumn": 12,
-                    "endColumn": 21,
-                    "lineCount": 1
-                }
-            },
-            {
-                "code": "reportUnknownVariableType",
-                "range": {
-                    "startColumn": 33,
-                    "endColumn": 38,
-                    "lineCount": 1
-                }
-            },
-            {
-                "code": "reportUnknownMemberType",
-                "range": {
-                    "startColumn": 20,
-                    "endColumn": 33,
-                    "lineCount": 1
-                }
-            },
-            {
-                "code": "reportUnknownParameterType",
-                "range": {
-                    "startColumn": 22,
-                    "endColumn": 23,
-                    "lineCount": 1
-                }
-            },
-            {
-                "code": "reportMissingParameterType",
-                "range": {
-                    "startColumn": 22,
-                    "endColumn": 23,
-                    "lineCount": 1
-                }
-            },
-            {
-                "code": "reportUnknownArgumentType",
-                "range": {
-                    "startColumn": 31,
-                    "endColumn": 32,
-                    "lineCount": 1
-                }
-            }
-        ],
-        "./modepy/quadrature/vioreanu_rokhlin.py": [
-            {
-                "code": "reportUnknownVariableType",
-                "range": {
-                    "startColumn": 76,
-                    "endColumn": 81,
-                    "lineCount": 1
-                }
-            },
-            {
-                "code": "reportUnknownVariableType",
-                "range": {
-                    "startColumn": 79,
-                    "endColumn": 84,
-                    "lineCount": 1
-                }
-            },
-            {
-                "code": "reportUnknownVariableType",
-                "range": {
-                    "startColumn": 12,
-                    "endColumn": 23,
-                    "lineCount": 1
-                }
-            },
-            {
-                "code": "reportAny",
-                "range": {
-                    "startColumn": 8,
-                    "endColumn": 13,
-                    "lineCount": 1
-                }
-            },
-            {
-                "code": "reportUnknownArgumentType",
-                "range": {
-                    "startColumn": 20,
-                    "endColumn": 41,
-                    "lineCount": 1
-                }
-            },
-            {
-                "code": "reportUnknownVariableType",
-                "range": {
-                    "startColumn": 8,
-                    "endColumn": 11,
-                    "lineCount": 1
-                }
-            },
-            {
-                "code": "reportUnknownVariableType",
-                "range": {
-                    "startColumn": 8,
-                    "endColumn": 11,
-                    "lineCount": 1
-                }
-            },
-            {
-                "code": "reportUnknownArgumentType",
-                "range": {
-                    "startColumn": 39,
-                    "endColumn": 42,
-                    "lineCount": 1
-                }
-            },
-            {
-                "code": "reportAny",
-                "range": {
-                    "startColumn": 25,
-                    "endColumn": 30,
-                    "lineCount": 1
-                }
-            },
-            {
-                "code": "reportUnknownArgumentType",
-                "range": {
-                    "startColumn": 32,
-                    "endColumn": 35,
-                    "lineCount": 1
-                }
-            },
-            {
-                "code": "reportUnknownArgumentType",
-                "range": {
-                    "startColumn": 46,
-                    "endColumn": 72,
-                    "lineCount": 1
-                }
-            }
-        ],
-        "./modepy/quadrature/vr_quad_data_tet.py": [
-            {
-                "code": "reportUnknownParameterType",
-                "range": {
-                    "startColumn": 4,
-                    "endColumn": 16,
-                    "lineCount": 1
-                }
-            },
-            {
-                "code": "reportUnknownParameterType",
-                "range": {
-                    "startColumn": 17,
-                    "endColumn": 22,
-                    "lineCount": 1
-                }
-            },
-            {
-                "code": "reportMissingParameterType",
-                "range": {
-                    "startColumn": 17,
-                    "endColumn": 22,
-                    "lineCount": 1
-                }
-            },
-            {
-                "code": "reportUnknownVariableType",
-                "range": {
-                    "startColumn": 8,
-                    "endColumn": 13,
-                    "lineCount": 1
-                }
-            },
-            {
-                "code": "reportUnknownVariableType",
-                "range": {
-                    "startColumn": 15,
-                    "endColumn": 17,
-                    "lineCount": 1
-                }
-            },
-            {
-                "code": "reportUnknownMemberType",
-                "range": {
-                    "startColumn": 21,
-                    "endColumn": 32,
-                    "lineCount": 1
-                }
-            },
-            {
-                "code": "reportUnknownVariableType",
-                "range": {
-                    "startColumn": 12,
-                    "endColumn": 13,
-                    "lineCount": 1
-                }
-            },
-            {
-                "code": "reportUnknownVariableType",
-                "range": {
-                    "startColumn": 15,
-                    "endColumn": 16,
-                    "lineCount": 1
-                }
-            },
-            {
-                "code": "reportUnknownMemberType",
-                "range": {
-                    "startColumn": 20,
-                    "endColumn": 28,
-                    "lineCount": 1
-                }
-            },
-            {
-                "code": "reportUnknownVariableType",
-                "range": {
-                    "startColumn": 16,
-                    "endColumn": 17,
-                    "lineCount": 1
-                }
-            },
-            {
-                "code": "reportUnknownVariableType",
-                "range": {
-                    "startColumn": 27,
-                    "endColumn": 28,
-                    "lineCount": 1
-                }
-            },
-            {
-                "code": "reportUnknownArgumentType",
-                "range": {
-                    "startColumn": 68,
-                    "endColumn": 69,
-                    "lineCount": 1
-                }
-            },
-            {
-                "code": "reportUnknownVariableType",
->>>>>>> c01cf9b3
+                "code": "reportUnknownMemberType",
                 "range": {
                     "startColumn": 42,
                     "endColumn": 53,
