{
    "files": {
        "./examples/derivative.py": [
            {
                "code": "reportAny",
                "range": {
                    "startColumn": 0,
                    "endColumn": 1,
                    "lineCount": 1
                }
            },
            {
                "code": "reportAny",
                "range": {
                    "startColumn": 3,
                    "endColumn": 4,
                    "lineCount": 1
                }
            },
            {
                "code": "reportAny",
                "range": {
                    "startColumn": 0,
                    "endColumn": 1,
                    "lineCount": 1
                }
            },
            {
                "code": "reportAny",
                "range": {
                    "startColumn": 11,
                    "endColumn": 18,
                    "lineCount": 1
                }
            },
            {
                "code": "reportAny",
                "range": {
                    "startColumn": 0,
                    "endColumn": 5,
                    "lineCount": 1
                }
            },
            {
                "code": "reportAny",
                "range": {
                    "startColumn": 19,
                    "endColumn": 26,
                    "lineCount": 1
                }
            },
            {
                "code": "reportUnknownVariableType",
                "range": {
                    "startColumn": 0,
                    "endColumn": 14,
                    "lineCount": 1
                }
            },
            {
                "code": "reportAny",
                "range": {
                    "startColumn": 38,
                    "endColumn": 39,
                    "lineCount": 1
                }
            },
            {
                "code": "reportUnknownVariableType",
                "range": {
                    "startColumn": 0,
                    "endColumn": 9,
                    "lineCount": 1
                }
            },
            {
                "code": "reportUnknownArgumentType",
                "range": {
                    "startColumn": 22,
                    "endColumn": 39,
                    "lineCount": 1
                }
            }
        ],
        "./examples/plot-basis.py": [
            {
                "code": "reportUnknownVariableType",
                "range": {
                    "startColumn": 0,
                    "endColumn": 10,
                    "lineCount": 1
                }
            },
            {
                "code": "reportUnknownMemberType",
                "range": {
                    "startColumn": 14,
                    "endColumn": 26,
                    "lineCount": 1
                }
            },
            {
                "code": "reportGeneralTypeIssues",
                "range": {
                    "startColumn": 4,
                    "endColumn": 22,
                    "lineCount": 1
                }
            },
            {
                "code": "reportUnknownVariableType",
                "range": {
                    "startColumn": 5,
                    "endColumn": 6,
                    "lineCount": 1
                }
            },
            {
                "code": "reportUnknownVariableType",
                "range": {
                    "startColumn": 8,
                    "endColumn": 9,
                    "lineCount": 1
                }
            },
            {
                "code": "reportUnknownMemberType",
                "range": {
                    "startColumn": 4,
                    "endColumn": 20,
                    "lineCount": 1
                }
            },
            {
                "code": "reportUnknownArgumentType",
                "range": {
                    "startColumn": 21,
                    "endColumn": 74,
                    "lineCount": 1
                }
            },
            {
                "code": "reportUnknownMemberType",
                "range": {
                    "startColumn": 4,
                    "endColumn": 24,
                    "lineCount": 1
                }
            },
            {
                "code": "reportUnknownMemberType",
                "range": {
                    "startColumn": 4,
                    "endColumn": 21,
                    "lineCount": 1
                }
            },
            {
                "code": "reportUnknownArgumentType",
                "range": {
                    "startColumn": 22,
                    "endColumn": 32,
                    "lineCount": 1
                }
            },
            {
                "code": "reportUnknownVariableType",
                "range": {
                    "startColumn": 0,
                    "endColumn": 9,
                    "lineCount": 1
                }
            },
            {
                "code": "reportUnknownArgumentType",
                "range": {
                    "startColumn": 22,
                    "endColumn": 31,
                    "lineCount": 1
                }
            },
            {
                "code": "reportUnknownVariableType",
                "range": {
                    "startColumn": 0,
                    "endColumn": 13,
                    "lineCount": 1
                }
            },
            {
                "code": "reportUnknownArgumentType",
                "range": {
                    "startColumn": 26,
                    "endColumn": 39,
                    "lineCount": 1
                }
            },
            {
                "code": "reportUnknownVariableType",
                "range": {
                    "startColumn": 0,
                    "endColumn": 10,
                    "lineCount": 1
                }
            },
            {
                "code": "reportUnknownArgumentType",
                "range": {
                    "startColumn": 23,
                    "endColumn": 33,
                    "lineCount": 1
                }
            },
            {
                "code": "reportAny",
                "range": {
                    "startColumn": 0,
                    "endColumn": 1,
                    "lineCount": 1
                }
            },
            {
                "code": "reportAny",
                "range": {
                    "startColumn": 3,
                    "endColumn": 4,
                    "lineCount": 1
                }
            },
            {
                "code": "reportUnknownMemberType",
                "range": {
                    "startColumn": 6,
                    "endColumn": 16,
                    "lineCount": 1
                }
            },
            {
                "code": "reportUnknownMemberType",
                "range": {
                    "startColumn": 0,
                    "endColumn": 12,
                    "lineCount": 1
                }
            },
            {
                "code": "reportUnknownMemberType",
                "range": {
                    "startColumn": 0,
                    "endColumn": 17,
                    "lineCount": 1
                }
            },
            {
                "code": "reportAny",
                "range": {
                    "startColumn": 18,
                    "endColumn": 19,
                    "lineCount": 1
                }
            },
            {
                "code": "reportAny",
                "range": {
                    "startColumn": 21,
                    "endColumn": 22,
                    "lineCount": 1
                }
            },
            {
                "code": "reportAny",
                "range": {
                    "startColumn": 24,
                    "endColumn": 29,
                    "lineCount": 1
                }
            },
            {
                "code": "reportUnknownMemberType",
                "range": {
                    "startColumn": 0,
                    "endColumn": 15,
                    "lineCount": 1
                }
            },
            {
                "code": "reportUnknownMemberType",
                "range": {
                    "startColumn": 0,
                    "endColumn": 11,
                    "lineCount": 1
                }
            },
            {
                "code": "reportUnknownMemberType",
                "range": {
                    "startColumn": 0,
                    "endColumn": 8,
                    "lineCount": 1
                }
            }
        ],
        "./examples/plot-nodes.py": [
            {
                "code": "reportUnreachable",
                "range": {
                    "startColumn": 4,
                    "endColumn": 73,
                    "lineCount": 4
                }
            },
            {
                "code": "reportUnnecessaryComparison",
                "range": {
                    "startColumn": 3,
                    "endColumn": 12,
                    "lineCount": 1
                }
            },
            {
                "code": "reportUnknownMemberType",
                "range": {
                    "startColumn": 4,
                    "endColumn": 11,
                    "lineCount": 1
                }
            },
            {
                "code": "reportAny",
                "range": {
                    "startColumn": 12,
                    "endColumn": 19,
                    "lineCount": 1
                }
            },
            {
                "code": "reportAny",
                "range": {
                    "startColumn": 21,
                    "endColumn": 28,
                    "lineCount": 1
                }
            },
            {
                "code": "reportUnknownMemberType",
                "range": {
                    "startColumn": 4,
                    "endColumn": 11,
                    "lineCount": 1
                }
            },
            {
                "code": "reportUnknownMemberType",
                "range": {
                    "startColumn": 4,
                    "endColumn": 11,
                    "lineCount": 1
                }
            },
            {
                "code": "reportUnknownMemberType",
                "range": {
                    "startColumn": 9,
                    "endColumn": 19,
                    "lineCount": 1
                }
            },
            {
                "code": "reportUnknownMemberType",
                "range": {
                    "startColumn": 4,
                    "endColumn": 11,
                    "lineCount": 1
                }
            },
            {
                "code": "reportAny",
                "range": {
                    "startColumn": 12,
                    "endColumn": 19,
                    "lineCount": 1
                }
            },
            {
                "code": "reportAny",
                "range": {
                    "startColumn": 21,
                    "endColumn": 28,
                    "lineCount": 1
                }
            },
            {
                "code": "reportAny",
                "range": {
                    "startColumn": 30,
                    "endColumn": 37,
                    "lineCount": 1
                }
            },
            {
                "code": "reportUnknownMemberType",
                "range": {
                    "startColumn": 4,
                    "endColumn": 11,
                    "lineCount": 1
                }
            }
        ],
        "./examples/plot-quadrature-nodes.py": [
            {
                "code": "reportMissingTypeStubs",
                "range": {
                    "startColumn": 13,
                    "endColumn": 39,
                    "lineCount": 1
                }
            },
            {
                "code": "reportUnknownMemberType",
                "range": {
                    "startColumn": 10,
                    "endColumn": 20,
                    "lineCount": 1
                }
            },
            {
                "code": "reportUnknownMemberType",
                "range": {
                    "startColumn": 4,
                    "endColumn": 11,
                    "lineCount": 1
                }
            },
            {
                "code": "reportUnknownMemberType",
                "range": {
                    "startColumn": 13,
                    "endColumn": 27,
                    "lineCount": 1
                }
            },
            {
                "code": "reportUnknownArgumentType",
                "range": {
                    "startColumn": 13,
                    "endColumn": 27,
                    "lineCount": 1
                }
            },
            {
                "code": "reportUnknownMemberType",
                "range": {
                    "startColumn": 4,
                    "endColumn": 11,
                    "lineCount": 1
                }
            },
            {
                "code": "reportAny",
                "range": {
                    "startColumn": 13,
                    "endColumn": 23,
                    "lineCount": 1
                }
            },
            {
                "code": "reportUnknownMemberType",
                "range": {
                    "startColumn": 4,
                    "endColumn": 11,
                    "lineCount": 1
                }
            },
            {
                "code": "reportArgumentType",
                "range": {
                    "startColumn": 16,
                    "endColumn": 27,
                    "lineCount": 1
                }
            },
            {
                "code": "reportArgumentType",
                "range": {
                    "startColumn": 16,
                    "endColumn": 27,
                    "lineCount": 1
                }
            },
            {
                "code": "reportUnknownMemberType",
                "range": {
                    "startColumn": 8,
                    "endColumn": 19,
                    "lineCount": 1
                }
            },
            {
                "code": "reportAttributeAccessIssue",
                "range": {
                    "startColumn": 11,
                    "endColumn": 19,
                    "lineCount": 1
                }
            },
            {
                "code": "reportUnknownMemberType",
                "range": {
                    "startColumn": 8,
                    "endColumn": 20,
                    "lineCount": 1
                }
            },
            {
                "code": "reportAttributeAccessIssue",
                "range": {
                    "startColumn": 11,
                    "endColumn": 20,
                    "lineCount": 1
                }
            },
            {
                "code": "reportUnknownMemberType",
                "range": {
                    "startColumn": 8,
                    "endColumn": 21,
                    "lineCount": 1
                }
            },
            {
                "code": "reportUnknownMemberType",
                "range": {
                    "startColumn": 8,
                    "endColumn": 21,
                    "lineCount": 1
                }
            },
            {
                "code": "reportUnknownMemberType",
                "range": {
                    "startColumn": 8,
                    "endColumn": 20,
                    "lineCount": 1
                }
            },
            {
                "code": "reportUnknownMemberType",
                "range": {
                    "startColumn": 4,
                    "endColumn": 15,
                    "lineCount": 1
                }
            },
            {
                "code": "reportUnknownMemberType",
                "range": {
                    "startColumn": 8,
                    "endColumn": 16,
                    "lineCount": 1
                }
            },
            {
                "code": "reportAny",
                "range": {
                    "startColumn": 31,
                    "endColumn": 40,
                    "lineCount": 1
                }
            },
            {
                "code": "reportAny",
                "range": {
                    "startColumn": 31,
                    "endColumn": 40,
                    "lineCount": 1
                }
            },
            {
                "code": "reportAny",
                "range": {
                    "startColumn": 42,
                    "endColumn": 52,
                    "lineCount": 1
                }
            },
            {
                "code": "reportAny",
                "range": {
                    "startColumn": 42,
                    "endColumn": 52,
                    "lineCount": 1
                }
            },
            {
                "code": "reportAny",
                "range": {
                    "startColumn": 54,
                    "endColumn": 63,
                    "lineCount": 1
                }
            },
            {
                "code": "reportAny",
                "range": {
                    "startColumn": 54,
                    "endColumn": 63,
                    "lineCount": 1
                }
            },
            {
                "code": "reportAny",
                "range": {
                    "startColumn": 41,
                    "endColumn": 55,
                    "lineCount": 1
                }
            },
            {
                "code": "reportAny",
                "range": {
                    "startColumn": 41,
                    "endColumn": 55,
                    "lineCount": 1
                }
            },
            {
                "code": "reportAny",
                "range": {
                    "startColumn": 36,
                    "endColumn": 45,
                    "lineCount": 1
                }
            },
            {
                "code": "reportAny",
                "range": {
                    "startColumn": 36,
                    "endColumn": 45,
                    "lineCount": 1
                }
            }
        ],
        "./examples/plot-warp.py": [
            {
                "code": "reportUnknownMemberType",
                "range": {
                    "startColumn": 4,
                    "endColumn": 11,
                    "lineCount": 1
                }
            },
            {
                "code": "reportUnknownMemberType",
                "range": {
                    "startColumn": 0,
                    "endColumn": 9,
                    "lineCount": 1
                }
            },
            {
                "code": "reportUnknownMemberType",
                "range": {
                    "startColumn": 0,
                    "endColumn": 7,
                    "lineCount": 1
                }
            }
        ],
        "./examples/prism-forms.py": [
            {
                "code": "reportAny",
                "range": {
                    "startColumn": 0,
                    "endColumn": 1,
                    "lineCount": 1
                }
            },
            {
                "code": "reportAny",
                "range": {
                    "startColumn": 17,
                    "endColumn": 25,
                    "lineCount": 1
                }
            },
            {
                "code": "reportAny",
                "range": {
                    "startColumn": 0,
                    "endColumn": 5,
                    "lineCount": 1
                }
            },
            {
                "code": "reportAny",
                "range": {
                    "startColumn": 22,
                    "endColumn": 30,
                    "lineCount": 1
                }
            },
            {
                "code": "reportAny",
                "range": {
                    "startColumn": 41,
                    "endColumn": 49,
                    "lineCount": 1
                }
            },
            {
                "code": "reportUnknownVariableType",
                "range": {
                    "startColumn": 0,
                    "endColumn": 8,
                    "lineCount": 1
                }
            },
            {
                "code": "reportUnknownMemberType",
                "range": {
                    "startColumn": 22,
                    "endColumn": 30,
                    "lineCount": 1
                }
            },
            {
                "code": "reportUnknownVariableType",
                "range": {
                    "startColumn": 0,
                    "endColumn": 5,
                    "lineCount": 1
                }
            },
            {
                "code": "reportUnknownArgumentType",
                "range": {
                    "startColumn": 23,
                    "endColumn": 39,
                    "lineCount": 1
                }
            },
            {
                "code": "reportAny",
                "range": {
                    "startColumn": 58,
                    "endColumn": 63,
                    "lineCount": 1
                }
            }
        ],
        "./modepy/matrices.py": [
            {
                "code": "reportAny",
                "range": {
                    "startColumn": 4,
                    "endColumn": 10,
                    "lineCount": 1
                }
            },
            {
                "code": "reportReturnType",
                "range": {
                    "startColumn": 15,
                    "endColumn": 50,
                    "lineCount": 1
                }
            },
            {
                "code": "reportArgumentType",
                "range": {
                    "startColumn": 33,
                    "endColumn": 42,
                    "lineCount": 1
                }
            },
            {
                "code": "reportAny",
                "range": {
                    "startColumn": 4,
                    "endColumn": 10,
                    "lineCount": 1
                }
            },
            {
                "code": "reportUnusedVariable",
                "range": {
                    "startColumn": 24,
                    "endColumn": 25,
                    "lineCount": 1
                }
            },
            {
                "code": "reportAny",
                "range": {
                    "startColumn": 4,
                    "endColumn": 15,
                    "lineCount": 1
                }
            },
            {
                "code": "reportAny",
                "range": {
                    "startColumn": 38,
                    "endColumn": 49,
                    "lineCount": 1
                }
            },
            {
                "code": "reportAny",
                "range": {
                    "startColumn": 4,
                    "endColumn": 20,
                    "lineCount": 1
                }
            },
            {
                "code": "reportUnknownParameterType",
                "range": {
                    "startColumn": 8,
                    "endColumn": 17,
                    "lineCount": 1
                }
            },
            {
                "code": "reportUnknownParameterType",
                "range": {
                    "startColumn": 18,
                    "endColumn": 19,
                    "lineCount": 1
                }
            },
            {
                "code": "reportMissingParameterType",
                "range": {
                    "startColumn": 18,
                    "endColumn": 19,
                    "lineCount": 1
                }
            },
            {
                "code": "reportUnknownMemberType",
                "range": {
                    "startColumn": 15,
                    "endColumn": 22,
                    "lineCount": 1
                }
            },
            {
                "code": "reportUnknownVariableType",
                "range": {
                    "startColumn": 15,
                    "endColumn": 39,
                    "lineCount": 1
                }
            },
            {
                "code": "reportUnknownMemberType",
                "range": {
                    "startColumn": 29,
                    "endColumn": 36,
                    "lineCount": 1
                }
            },
            {
                "code": "reportUnknownMemberType",
                "range": {
                    "startColumn": 16,
                    "endColumn": 57,
                    "lineCount": 1
                }
            },
            {
                "code": "reportUnknownArgumentType",
                "range": {
                    "startColumn": 16,
                    "endColumn": 57,
                    "lineCount": 1
                }
            },
            {
                "code": "reportUnknownMemberType",
                "range": {
                    "startColumn": 25,
                    "endColumn": 34,
                    "lineCount": 1
                }
            },
            {
                "code": "reportUnknownArgumentType",
                "range": {
                    "startColumn": 25,
                    "endColumn": 34,
                    "lineCount": 1
                }
            },
            {
                "code": "reportAny",
                "range": {
                    "startColumn": 36,
                    "endColumn": 54,
                    "lineCount": 1
                }
            },
            {
                "code": "reportAny",
                "range": {
                    "startColumn": 36,
                    "endColumn": 54,
                    "lineCount": 1
                }
            },
            {
                "code": "reportAny",
                "range": {
                    "startColumn": 20,
                    "endColumn": 62,
                    "lineCount": 1
                }
            },
            {
                "code": "reportAny",
                "range": {
                    "startColumn": 27,
                    "endColumn": 43,
                    "lineCount": 1
                }
            },
            {
                "code": "reportUnknownMemberType",
                "range": {
                    "startColumn": 23,
                    "endColumn": 46,
                    "lineCount": 1
                }
            },
            {
                "code": "reportUnknownArgumentType",
                "range": {
                    "startColumn": 23,
                    "endColumn": 46,
                    "lineCount": 1
                }
            },
            {
                "code": "reportUnknownMemberType",
                "range": {
                    "startColumn": 32,
                    "endColumn": 37,
                    "lineCount": 1
                }
            },
            {
                "code": "reportUnknownArgumentType",
                "range": {
                    "startColumn": 32,
                    "endColumn": 37,
                    "lineCount": 1
                }
            },
            {
                "code": "reportUnknownMemberType",
                "range": {
                    "startColumn": 39,
                    "endColumn": 43,
                    "lineCount": 1
                }
            },
            {
                "code": "reportUnknownArgumentType",
                "range": {
                    "startColumn": 39,
                    "endColumn": 43,
                    "lineCount": 1
                }
            },
            {
                "code": "reportAny",
                "range": {
                    "startColumn": 11,
                    "endColumn": 29,
                    "lineCount": 1
                }
            },
            {
                "code": "reportUnknownMemberType",
                "range": {
                    "startColumn": 23,
                    "endColumn": 28,
                    "lineCount": 1
                }
            },
            {
                "code": "reportUnknownArgumentType",
                "range": {
                    "startColumn": 23,
                    "endColumn": 28,
                    "lineCount": 1
                }
            },
            {
                "code": "reportUnknownVariableType",
                "range": {
                    "startColumn": 4,
                    "endColumn": 13,
                    "lineCount": 1
                }
            },
            {
                "code": "reportUnknownMemberType",
                "range": {
                    "startColumn": 16,
                    "endColumn": 57,
                    "lineCount": 1
                }
            },
            {
                "code": "reportUnknownVariableType",
                "range": {
                    "startColumn": 11,
                    "endColumn": 37,
                    "lineCount": 1
                }
            },
            {
                "code": "reportUnknownMemberType",
                "range": {
                    "startColumn": 20,
                    "endColumn": 25,
                    "lineCount": 1
                }
            },
            {
                "code": "reportUnknownArgumentType",
                "range": {
                    "startColumn": 20,
                    "endColumn": 25,
                    "lineCount": 1
                }
            },
            {
                "code": "reportUnknownArgumentType",
                "range": {
                    "startColumn": 27,
                    "endColumn": 36,
                    "lineCount": 1
                }
            },
            {
                "code": "reportAny",
                "range": {
                    "startColumn": 4,
                    "endColumn": 18,
                    "lineCount": 1
                }
            },
            {
                "code": "reportUnknownVariableType",
                "range": {
                    "startColumn": 11,
                    "endColumn": 69,
                    "lineCount": 1
                }
            },
            {
                "code": "reportUnknownMemberType",
                "range": {
                    "startColumn": 20,
                    "endColumn": 32,
                    "lineCount": 1
                }
            },
            {
                "code": "reportUnknownArgumentType",
                "range": {
                    "startColumn": 20,
                    "endColumn": 32,
                    "lineCount": 1
                }
            },
            {
                "code": "reportAny",
                "range": {
                    "startColumn": 34,
                    "endColumn": 68,
                    "lineCount": 1
                }
            },
            {
                "code": "reportUnreachable",
                "range": {
                    "startColumn": 8,
                    "endColumn": 77,
                    "lineCount": 1
                }
            },
            {
                "code": "reportUnknownVariableType",
                "range": {
                    "startColumn": 11,
                    "endColumn": 71,
                    "lineCount": 2
                }
            },
            {
                "code": "reportUnknownMemberType",
                "range": {
                    "startColumn": 20,
                    "endColumn": 25,
                    "lineCount": 1
                }
            },
            {
                "code": "reportUnknownArgumentType",
                "range": {
                    "startColumn": 20,
                    "endColumn": 25,
                    "lineCount": 1
                }
            },
            {
                "code": "reportAny",
                "range": {
                    "startColumn": 4,
                    "endColumn": 15,
                    "lineCount": 1
                }
            },
            {
                "code": "reportAny",
                "range": {
                    "startColumn": 17,
                    "endColumn": 28,
                    "lineCount": 1
                }
            },
            {
                "code": "reportUnknownVariableType",
                "range": {
                    "startColumn": 11,
                    "endColumn": 56,
                    "lineCount": 1
                }
            },
            {
                "code": "reportUnknownMemberType",
                "range": {
                    "startColumn": 20,
                    "endColumn": 29,
                    "lineCount": 1
                }
            },
            {
                "code": "reportUnknownArgumentType",
                "range": {
                    "startColumn": 20,
                    "endColumn": 29,
                    "lineCount": 1
                }
            },
            {
                "code": "reportUnknownVariableType",
                "range": {
                    "startColumn": 11,
                    "endColumn": 68,
                    "lineCount": 3
                }
            },
            {
                "code": "reportUnknownMemberType",
                "range": {
                    "startColumn": 20,
                    "endColumn": 29,
                    "lineCount": 1
                }
            },
            {
                "code": "reportUnknownArgumentType",
                "range": {
                    "startColumn": 20,
                    "endColumn": 29,
                    "lineCount": 1
                }
            }
        ],
        "./modepy/modal_decay.py": [
            {
                "code": "reportAny",
                "range": {
                    "startColumn": 4,
                    "endColumn": 7,
                    "lineCount": 1
                }
            },
            {
                "code": "reportAny",
                "range": {
                    "startColumn": 9,
                    "endColumn": 21,
                    "lineCount": 1
                }
            },
            {
                "code": "reportAny",
                "range": {
                    "startColumn": 20,
                    "endColumn": 23,
                    "lineCount": 1
                }
            },
            {
                "code": "reportUnknownVariableType",
                "range": {
                    "startColumn": 8,
                    "endColumn": 20,
                    "lineCount": 1
                }
            },
            {
                "code": "reportUnknownArgumentType",
                "range": {
                    "startColumn": 32,
                    "endColumn": 13,
                    "lineCount": 5
                }
            },
            {
                "code": "reportCallIssue",
                "range": {
                    "startColumn": 12,
                    "endColumn": 24,
                    "lineCount": 1
                }
            },
            {
                "code": "reportArgumentType",
                "range": {
                    "startColumn": 16,
                    "endColumn": 23,
                    "lineCount": 1
                }
            },
            {
                "code": "reportAny",
                "range": {
                    "startColumn": 4,
                    "endColumn": 13,
                    "lineCount": 1
                }
            },
            {
                "code": "reportUnknownArgumentType",
                "range": {
                    "startColumn": 23,
                    "endColumn": 35,
                    "lineCount": 1
                }
            },
            {
                "code": "reportAny",
                "range": {
                    "startColumn": 4,
                    "endColumn": 9,
                    "lineCount": 1
                }
            },
            {
                "code": "reportAny",
                "range": {
                    "startColumn": 31,
                    "endColumn": 38,
                    "lineCount": 1
                }
            },
            {
                "code": "reportAny",
                "range": {
                    "startColumn": 4,
                    "endColumn": 13,
                    "lineCount": 1
                }
            },
            {
                "code": "reportAny",
                "range": {
                    "startColumn": 15,
                    "endColumn": 21,
                    "lineCount": 1
                }
            },
            {
                "code": "reportAny",
                "range": {
                    "startColumn": 21,
                    "endColumn": 30,
                    "lineCount": 1
                }
            },
            {
                "code": "reportAny",
                "range": {
                    "startColumn": 8,
                    "endColumn": 16,
                    "lineCount": 1
                }
            },
            {
                "code": "reportAny",
                "range": {
                    "startColumn": 8,
                    "endColumn": 15,
                    "lineCount": 1
                }
            },
            {
                "code": "reportAny",
                "range": {
                    "startColumn": 22,
                    "endColumn": 34,
                    "lineCount": 1
                }
            },
            {
                "code": "reportAny",
                "range": {
                    "startColumn": 36,
                    "endColumn": 48,
                    "lineCount": 1
                }
            },
            {
                "code": "reportAny",
                "range": {
                    "startColumn": 27,
                    "endColumn": 35,
                    "lineCount": 1
                }
            },
            {
                "code": "reportAny",
                "range": {
                    "startColumn": 16,
                    "endColumn": 23,
                    "lineCount": 1
                }
            },
            {
                "code": "reportAny",
                "range": {
                    "startColumn": 4,
                    "endColumn": 19,
                    "lineCount": 1
                }
            },
            {
                "code": "reportAny",
                "range": {
                    "startColumn": 4,
                    "endColumn": 19,
                    "lineCount": 1
                }
            },
            {
                "code": "reportAny",
                "range": {
                    "startColumn": 4,
                    "endColumn": 20,
                    "lineCount": 1
                }
            },
            {
                "code": "reportAny",
                "range": {
                    "startColumn": 30,
                    "endColumn": 81,
                    "lineCount": 1
                }
            },
            {
                "code": "reportAny",
                "range": {
                    "startColumn": 4,
                    "endColumn": 14,
                    "lineCount": 1
                }
            },
            {
                "code": "reportAny",
                "range": {
                    "startColumn": 17,
                    "endColumn": 70,
                    "lineCount": 1
                }
            },
            {
                "code": "reportAny",
                "range": {
                    "startColumn": 33,
                    "endColumn": 67,
                    "lineCount": 1
                }
            },
            {
                "code": "reportAny",
                "range": {
                    "startColumn": 33,
                    "endColumn": 67,
                    "lineCount": 1
                }
            },
            {
                "code": "reportAny",
                "range": {
                    "startColumn": 4,
                    "endColumn": 12,
                    "lineCount": 1
                }
            },
            {
                "code": "reportAny",
                "range": {
                    "startColumn": 4,
                    "endColumn": 9,
                    "lineCount": 1
                }
            },
            {
                "code": "reportAny",
                "range": {
                    "startColumn": 19,
                    "endColumn": 35,
                    "lineCount": 1
                }
            },
            {
                "code": "reportUnknownMemberType",
                "range": {
                    "startColumn": 8,
                    "endColumn": 15,
                    "lineCount": 1
                }
            },
            {
                "code": "reportAny",
                "range": {
                    "startColumn": 16,
                    "endColumn": 37,
                    "lineCount": 1
                }
            },
            {
                "code": "reportAny",
                "range": {
                    "startColumn": 16,
                    "endColumn": 37,
                    "lineCount": 1
                }
            },
            {
                "code": "reportAny",
                "range": {
                    "startColumn": 8,
                    "endColumn": 11,
                    "lineCount": 1
                }
            },
            {
                "code": "reportAny",
                "range": {
                    "startColumn": 21,
                    "endColumn": 61,
                    "lineCount": 2
                }
            },
            {
                "code": "reportUnknownMemberType",
                "range": {
                    "startColumn": 8,
                    "endColumn": 15,
                    "lineCount": 1
                }
            },
            {
                "code": "reportAny",
                "range": {
                    "startColumn": 16,
                    "endColumn": 24,
                    "lineCount": 1
                }
            },
            {
                "code": "reportAny",
                "range": {
                    "startColumn": 16,
                    "endColumn": 24,
                    "lineCount": 1
                }
            },
            {
                "code": "reportUnknownMemberType",
                "range": {
                    "startColumn": 8,
                    "endColumn": 15,
                    "lineCount": 1
                }
            },
            {
                "code": "reportAny",
                "range": {
                    "startColumn": 4,
                    "endColumn": 12,
                    "lineCount": 1
                }
            },
            {
                "code": "reportAny",
                "range": {
                    "startColumn": 23,
                    "endColumn": 49,
                    "lineCount": 1
                }
            },
            {
                "code": "reportAny",
                "range": {
                    "startColumn": 4,
                    "endColumn": 10,
                    "lineCount": 1
                }
            },
            {
                "code": "reportAny",
                "range": {
                    "startColumn": 11,
                    "endColumn": 17,
                    "lineCount": 1
                }
            }
        ],
        "./modepy/modes.py": [
            {
                "code": "reportCallIssue",
                "range": {
                    "startColumn": 15,
                    "endColumn": 57,
                    "lineCount": 1
                }
            },
            {
                "code": "reportUnknownVariableType",
                "range": {
                    "startColumn": 15,
                    "endColumn": 57,
                    "lineCount": 1
                }
            },
            {
                "code": "reportUnknownVariableType",
                "range": {
                    "startColumn": 4,
                    "endColumn": 6,
                    "lineCount": 1
                }
            },
            {
                "code": "reportAssignmentType",
                "range": {
                    "startColumn": 28,
                    "endColumn": 55,
                    "lineCount": 1
                }
            },
            {
                "code": "reportArgumentType",
                "range": {
                    "startColumn": 14,
                    "endColumn": 24,
                    "lineCount": 3
                }
            },
            {
                "code": "reportUnknownArgumentType",
                "range": {
                    "startColumn": 8,
                    "endColumn": 63,
                    "lineCount": 1
                }
            },
            {
                "code": "reportArgumentType",
                "range": {
                    "startColumn": 18,
                    "endColumn": 33,
                    "lineCount": 3
                }
            },
            {
                "code": "reportUnknownArgumentType",
                "range": {
                    "startColumn": 12,
                    "endColumn": 51,
                    "lineCount": 1
                }
            },
            {
                "code": "reportReturnType",
                "range": {
                    "startColumn": 15,
                    "endColumn": 18,
                    "lineCount": 1
                }
            },
            {
                "code": "reportUnknownVariableType",
                "range": {
                    "startColumn": 15,
                    "endColumn": 18,
                    "lineCount": 1
                }
            },
            {
                "code": "reportReturnType",
                "range": {
                    "startColumn": 15,
                    "endColumn": 78,
                    "lineCount": 1
                }
            },
            {
                "code": "reportUnknownVariableType",
                "range": {
                    "startColumn": 15,
                    "endColumn": 78,
                    "lineCount": 1
                }
            },
            {
                "code": "reportUnknownParameterType",
                "range": {
                    "startColumn": 10,
                    "endColumn": 11,
                    "lineCount": 1
                }
            },
            {
                "code": "reportMissingParameterType",
                "range": {
                    "startColumn": 10,
                    "endColumn": 11,
                    "lineCount": 1
                }
            },
            {
                "code": "reportUnknownParameterType",
                "range": {
                    "startColumn": 13,
                    "endColumn": 14,
                    "lineCount": 1
                }
            },
            {
                "code": "reportMissingParameterType",
                "range": {
                    "startColumn": 13,
                    "endColumn": 14,
                    "lineCount": 1
                }
            },
            {
                "code": "reportUnknownArgumentType",
                "range": {
                    "startColumn": 17,
                    "endColumn": 22,
                    "lineCount": 1
                }
            },
            {
                "code": "reportUnknownArgumentType",
                "range": {
                    "startColumn": 33,
                    "endColumn": 38,
                    "lineCount": 1
                }
            },
            {
                "code": "reportUnknownArgumentType",
                "range": {
                    "startColumn": 48,
                    "endColumn": 57,
                    "lineCount": 1
                }
            },
            {
                "code": "reportUnknownArgumentType",
                "range": {
                    "startColumn": 16,
                    "endColumn": 73,
                    "lineCount": 1
                }
            },
            {
                "code": "reportUnknownMemberType",
                "range": {
                    "startColumn": 31,
                    "endColumn": 68,
                    "lineCount": 1
                }
            },
            {
                "code": "reportUnknownArgumentType",
                "range": {
                    "startColumn": 31,
                    "endColumn": 68,
                    "lineCount": 1
                }
            },
            {
                "code": "reportReturnType",
                "range": {
                    "startColumn": 11,
                    "endColumn": 52,
                    "lineCount": 1
                }
            },
            {
                "code": "reportUnknownVariableType",
                "range": {
                    "startColumn": 11,
                    "endColumn": 52,
                    "lineCount": 1
                }
            },
            {
                "code": "reportUnknownArgumentType",
                "range": {
                    "startColumn": 23,
                    "endColumn": 26,
                    "lineCount": 1
                }
            },
            {
                "code": "reportUnknownArgumentType",
                "range": {
                    "startColumn": 40,
                    "endColumn": 55,
                    "lineCount": 1
                }
            },
            {
                "code": "reportAny",
                "range": {
                    "startColumn": 4,
                    "endColumn": 5,
                    "lineCount": 1
                }
            },
            {
                "code": "reportAny",
                "range": {
                    "startColumn": 7,
                    "endColumn": 8,
                    "lineCount": 1
                }
            },
            {
                "code": "reportAny",
                "range": {
                    "startColumn": 20,
                    "endColumn": 22,
                    "lineCount": 1
                }
            },
            {
                "code": "reportAny",
                "range": {
                    "startColumn": 20,
                    "endColumn": 22,
                    "lineCount": 1
                }
            },
            {
                "code": "reportAny",
                "range": {
                    "startColumn": 20,
                    "endColumn": 22,
                    "lineCount": 1
                }
            },
            {
                "code": "reportAny",
                "range": {
                    "startColumn": 4,
                    "endColumn": 6,
                    "lineCount": 1
                }
            },
            {
                "code": "reportAny",
                "range": {
                    "startColumn": 25,
                    "endColumn": 26,
                    "lineCount": 1
                }
            },
            {
                "code": "reportAny",
                "range": {
                    "startColumn": 4,
                    "endColumn": 6,
                    "lineCount": 1
                }
            },
            {
                "code": "reportAny",
                "range": {
                    "startColumn": 29,
                    "endColumn": 30,
                    "lineCount": 1
                }
            },
            {
                "code": "reportAny",
                "range": {
                    "startColumn": 11,
                    "endColumn": 38,
                    "lineCount": 1
                }
            },
            {
                "code": "reportAny",
                "range": {
                    "startColumn": 4,
                    "endColumn": 5,
                    "lineCount": 1
                }
            },
            {
                "code": "reportAny",
                "range": {
                    "startColumn": 7,
                    "endColumn": 8,
                    "lineCount": 1
                }
            },
            {
                "code": "reportUnknownVariableType",
                "range": {
                    "startColumn": 4,
                    "endColumn": 11,
                    "lineCount": 1
                }
            },
            {
                "code": "reportOperatorIssue",
                "range": {
                    "startColumn": 14,
                    "endColumn": 20,
                    "lineCount": 1
                }
            },
            {
                "code": "reportUnknownVariableType",
                "range": {
                    "startColumn": 8,
                    "endColumn": 15,
                    "lineCount": 1
                }
            },
            {
                "code": "reportOperatorIssue",
                "range": {
                    "startColumn": 18,
                    "endColumn": 46,
                    "lineCount": 1
                }
            },
            {
                "code": "reportUnknownVariableType",
                "range": {
                    "startColumn": 4,
                    "endColumn": 11,
                    "lineCount": 1
                }
            },
            {
                "code": "reportOperatorIssue",
                "range": {
                    "startColumn": 14,
                    "endColumn": 34,
                    "lineCount": 1
                }
            },
            {
                "code": "reportOperatorIssue",
                "range": {
                    "startColumn": 18,
                    "endColumn": 34,
                    "lineCount": 1
                }
            },
            {
                "code": "reportUnknownVariableType",
                "range": {
                    "startColumn": 8,
                    "endColumn": 15,
                    "lineCount": 1
                }
            },
            {
                "code": "reportUnknownVariableType",
                "range": {
                    "startColumn": 4,
                    "endColumn": 7,
                    "lineCount": 1
                }
            },
            {
                "code": "reportOperatorIssue",
                "range": {
                    "startColumn": 10,
                    "endColumn": 30,
                    "lineCount": 1
                }
            },
            {
                "code": "reportUnknownVariableType",
                "range": {
                    "startColumn": 8,
                    "endColumn": 11,
                    "lineCount": 1
                }
            },
            {
                "code": "reportOperatorIssue",
                "range": {
                    "startColumn": 14,
                    "endColumn": 47,
                    "lineCount": 1
                }
            },
            {
                "code": "reportOperatorIssue",
                "range": {
                    "startColumn": 18,
                    "endColumn": 47,
                    "lineCount": 1
                }
            },
            {
                "code": "reportUnknownVariableType",
                "range": {
                    "startColumn": 4,
                    "endColumn": 11,
                    "lineCount": 1
                }
            },
            {
                "code": "reportOperatorIssue",
                "range": {
                    "startColumn": 14,
                    "endColumn": 28,
                    "lineCount": 1
                }
            },
            {
                "code": "reportOperatorIssue",
                "range": {
                    "startColumn": 22,
                    "endColumn": 28,
                    "lineCount": 1
                }
            },
            {
                "code": "reportUnknownVariableType",
                "range": {
                    "startColumn": 4,
                    "endColumn": 11,
                    "lineCount": 1
                }
            },
            {
                "code": "reportUnknownVariableType",
                "range": {
                    "startColumn": 4,
                    "endColumn": 11,
                    "lineCount": 1
                }
            },
            {
                "code": "reportReturnType",
                "range": {
                    "startColumn": 11,
                    "endColumn": 27,
                    "lineCount": 1
                }
            },
            {
                "code": "reportUnknownVariableType",
                "range": {
                    "startColumn": 11,
                    "endColumn": 27,
                    "lineCount": 1
                }
            },
            {
                "code": "reportUnknownArgumentType",
                "range": {
                    "startColumn": 23,
                    "endColumn": 26,
                    "lineCount": 1
                }
            },
            {
                "code": "reportUnknownArgumentType",
                "range": {
                    "startColumn": 40,
                    "endColumn": 56,
                    "lineCount": 1
                }
            },
            {
                "code": "reportUnknownArgumentType",
                "range": {
                    "startColumn": 23,
                    "endColumn": 27,
                    "lineCount": 1
                }
            },
            {
                "code": "reportUnknownArgumentType",
                "range": {
                    "startColumn": 41,
                    "endColumn": 56,
                    "lineCount": 1
                }
            },
            {
                "code": "reportReturnType",
                "range": {
                    "startColumn": 11,
                    "endColumn": 18,
                    "lineCount": 1
                }
            },
            {
                "code": "reportAny",
                "range": {
                    "startColumn": 4,
                    "endColumn": 5,
                    "lineCount": 1
                }
            },
            {
                "code": "reportAny",
                "range": {
                    "startColumn": 7,
                    "endColumn": 8,
                    "lineCount": 1
                }
            },
            {
                "code": "reportAny",
                "range": {
                    "startColumn": 10,
                    "endColumn": 11,
                    "lineCount": 1
                }
            },
            {
                "code": "reportAny",
                "range": {
                    "startColumn": 4,
                    "endColumn": 5,
                    "lineCount": 1
                }
            },
            {
                "code": "reportAny",
                "range": {
                    "startColumn": 7,
                    "endColumn": 8,
                    "lineCount": 1
                }
            },
            {
                "code": "reportAny",
                "range": {
                    "startColumn": 10,
                    "endColumn": 11,
                    "lineCount": 1
                }
            },
            {
                "code": "reportUnknownVariableType",
                "range": {
                    "startColumn": 4,
                    "endColumn": 11,
                    "lineCount": 1
                }
            },
            {
                "code": "reportOperatorIssue",
                "range": {
                    "startColumn": 14,
                    "endColumn": 20,
                    "lineCount": 1
                }
            },
            {
                "code": "reportOperatorIssue",
                "range": {
                    "startColumn": 14,
                    "endColumn": 23,
                    "lineCount": 1
                }
            },
            {
                "code": "reportUnknownVariableType",
                "range": {
                    "startColumn": 8,
                    "endColumn": 15,
                    "lineCount": 1
                }
            },
            {
                "code": "reportOperatorIssue",
                "range": {
                    "startColumn": 18,
                    "endColumn": 46,
                    "lineCount": 1
                }
            },
            {
                "code": "reportUnknownVariableType",
                "range": {
                    "startColumn": 8,
                    "endColumn": 15,
                    "lineCount": 1
                }
            },
            {
                "code": "reportOperatorIssue",
                "range": {
                    "startColumn": 18,
                    "endColumn": 48,
                    "lineCount": 1
                }
            },
            {
                "code": "reportUnknownVariableType",
                "range": {
                    "startColumn": 4,
                    "endColumn": 11,
                    "lineCount": 1
                }
            },
            {
                "code": "reportOperatorIssue",
                "range": {
                    "startColumn": 14,
                    "endColumn": 31,
                    "lineCount": 1
                }
            },
            {
                "code": "reportUnknownVariableType",
                "range": {
                    "startColumn": 4,
                    "endColumn": 7,
                    "lineCount": 1
                }
            },
            {
                "code": "reportOperatorIssue",
                "range": {
                    "startColumn": 10,
                    "endColumn": 30,
                    "lineCount": 1
                }
            },
            {
                "code": "reportUnknownVariableType",
                "range": {
                    "startColumn": 8,
                    "endColumn": 11,
                    "lineCount": 1
                }
            },
            {
                "code": "reportOperatorIssue",
                "range": {
                    "startColumn": 14,
                    "endColumn": 50,
                    "lineCount": 1
                }
            },
            {
                "code": "reportOperatorIssue",
                "range": {
                    "startColumn": 27,
                    "endColumn": 50,
                    "lineCount": 1
                }
            },
            {
                "code": "reportUnknownVariableType",
                "range": {
                    "startColumn": 8,
                    "endColumn": 11,
                    "lineCount": 1
                }
            },
            {
                "code": "reportUnknownVariableType",
                "range": {
                    "startColumn": 4,
                    "endColumn": 7,
                    "lineCount": 1
                }
            },
            {
                "code": "reportOperatorIssue",
                "range": {
                    "startColumn": 10,
                    "endColumn": 16,
                    "lineCount": 1
                }
            },
            {
                "code": "reportOperatorIssue",
                "range": {
                    "startColumn": 10,
                    "endColumn": 19,
                    "lineCount": 1
                }
            },
            {
                "code": "reportUnknownVariableType",
                "range": {
                    "startColumn": 4,
                    "endColumn": 11,
                    "lineCount": 1
                }
            },
            {
                "code": "reportOperatorIssue",
                "range": {
                    "startColumn": 14,
                    "endColumn": 27,
                    "lineCount": 1
                }
            },
            {
                "code": "reportUnknownVariableType",
                "range": {
                    "startColumn": 4,
                    "endColumn": 11,
                    "lineCount": 1
                }
            },
            {
                "code": "reportOperatorIssue",
                "range": {
                    "startColumn": 14,
                    "endColumn": 31,
                    "lineCount": 1
                }
            },
            {
                "code": "reportOperatorIssue",
                "range": {
                    "startColumn": 14,
                    "endColumn": 45,
                    "lineCount": 1
                }
            },
            {
                "code": "reportUnknownVariableType",
                "range": {
                    "startColumn": 4,
                    "endColumn": 7,
                    "lineCount": 1
                }
            },
            {
                "code": "reportOperatorIssue",
                "range": {
                    "startColumn": 10,
                    "endColumn": 34,
                    "lineCount": 1
                }
            },
            {
                "code": "reportUnknownVariableType",
                "range": {
                    "startColumn": 8,
                    "endColumn": 11,
                    "lineCount": 1
                }
            },
            {
                "code": "reportOperatorIssue",
                "range": {
                    "startColumn": 14,
                    "endColumn": 55,
                    "lineCount": 1
                }
            },
            {
                "code": "reportOperatorIssue",
                "range": {
                    "startColumn": 28,
                    "endColumn": 55,
                    "lineCount": 1
                }
            },
            {
                "code": "reportUnknownVariableType",
                "range": {
                    "startColumn": 4,
                    "endColumn": 7,
                    "lineCount": 1
                }
            },
            {
                "code": "reportOperatorIssue",
                "range": {
                    "startColumn": 10,
                    "endColumn": 21,
                    "lineCount": 1
                }
            },
            {
                "code": "reportOperatorIssue",
                "range": {
                    "startColumn": 13,
                    "endColumn": 21,
                    "lineCount": 1
                }
            },
            {
                "code": "reportUnknownVariableType",
                "range": {
                    "startColumn": 4,
                    "endColumn": 7,
                    "lineCount": 1
                }
            },
            {
                "code": "reportUnknownVariableType",
                "range": {
                    "startColumn": 4,
                    "endColumn": 11,
                    "lineCount": 1
                }
            },
            {
                "code": "reportOperatorIssue",
                "range": {
                    "startColumn": 14,
                    "endColumn": 25,
                    "lineCount": 1
                }
            },
            {
                "code": "reportUnknownVariableType",
                "range": {
                    "startColumn": 4,
                    "endColumn": 11,
                    "lineCount": 1
                }
            },
            {
                "code": "reportUnknownVariableType",
                "range": {
                    "startColumn": 4,
                    "endColumn": 11,
                    "lineCount": 1
                }
            },
            {
                "code": "reportUnknownVariableType",
                "range": {
                    "startColumn": 4,
                    "endColumn": 11,
                    "lineCount": 1
                }
            },
            {
                "code": "reportReturnType",
                "range": {
                    "startColumn": 11,
                    "endColumn": 36,
                    "lineCount": 1
                }
            },
            {
                "code": "reportUnknownVariableType",
                "range": {
                    "startColumn": 11,
                    "endColumn": 36,
                    "lineCount": 1
                }
            },
            {
                "code": "reportReturnType",
                "range": {
                    "startColumn": 15,
                    "endColumn": 21,
                    "lineCount": 1
                }
            },
            {
                "code": "reportImplicitOverride",
                "range": {
                    "startColumn": 8,
                    "endColumn": 16,
                    "lineCount": 1
                }
            },
            {
                "code": "reportImplicitOverride",
                "range": {
                    "startColumn": 8,
                    "endColumn": 16,
                    "lineCount": 1
                }
            },
            {
                "code": "reportUnknownVariableType",
                "range": {
                    "startColumn": 15,
                    "endColumn": 9,
                    "lineCount": 4
                }
            },
            {
                "code": "reportUnknownArgumentType",
                "range": {
                    "startColumn": 12,
                    "endColumn": 36,
                    "lineCount": 2
                }
            },
            {
                "code": "reportUnknownLambdaType",
                "range": {
                    "startColumn": 27,
                    "endColumn": 35,
                    "lineCount": 1
                }
            },
            {
                "code": "reportUnknownLambdaType",
                "range": {
                    "startColumn": 37,
                    "endColumn": 42,
                    "lineCount": 1
                }
            },
            {
                "code": "reportUnknownLambdaType",
                "range": {
                    "startColumn": 44,
                    "endColumn": 65,
                    "lineCount": 1
                }
            },
            {
                "code": "reportUnusedParameter",
                "range": {
                    "startColumn": 42,
                    "endColumn": 47,
                    "lineCount": 1
                }
            },
            {
                "code": "reportUnusedParameter",
                "range": {
                    "startColumn": 54,
                    "endColumn": 59,
                    "lineCount": 1
                }
            },
            {
                "code": "reportUnusedParameter",
                "range": {
                    "startColumn": 51,
                    "endColumn": 56,
                    "lineCount": 1
                }
            },
            {
                "code": "reportAny",
                "range": {
                    "startColumn": 4,
                    "endColumn": 6,
                    "lineCount": 1
                }
            },
            {
                "code": "reportAny",
                "range": {
                    "startColumn": 27,
                    "endColumn": 29,
                    "lineCount": 1
                }
            },
            {
                "code": "reportAny",
                "range": {
                    "startColumn": 4,
                    "endColumn": 6,
                    "lineCount": 1
                }
            },
            {
                "code": "reportAny",
                "range": {
                    "startColumn": 33,
                    "endColumn": 35,
                    "lineCount": 1
                }
            },
            {
                "code": "reportImplicitAbstractClass",
                "range": {
                    "startColumn": 6,
                    "endColumn": 19,
                    "lineCount": 1
                }
            },
            {
                "code": "reportUnknownParameterType",
                "range": {
                    "startColumn": 23,
                    "endColumn": 26,
                    "lineCount": 1
                }
            },
            {
                "code": "reportMissingParameterType",
                "range": {
                    "startColumn": 23,
                    "endColumn": 26,
                    "lineCount": 1
                }
            },
            {
                "code": "reportUnknownParameterType",
                "range": {
                    "startColumn": 28,
                    "endColumn": 33,
                    "lineCount": 1
                }
            },
            {
                "code": "reportMissingParameterType",
                "range": {
                    "startColumn": 28,
                    "endColumn": 33,
                    "lineCount": 1
                }
            },
            {
                "code": "reportUnannotatedClassAttribute",
                "range": {
                    "startColumn": 13,
                    "endColumn": 17,
                    "lineCount": 1
                }
            },
            {
                "code": "reportUnannotatedClassAttribute",
                "range": {
                    "startColumn": 13,
                    "endColumn": 19,
                    "lineCount": 1
                }
            },
            {
                "code": "reportImplicitOverride",
                "range": {
                    "startColumn": 8,
                    "endColumn": 16,
                    "lineCount": 1
                }
            },
            {
                "code": "reportUnknownArgumentType",
                "range": {
                    "startColumn": 29,
                    "endColumn": 40,
                    "lineCount": 1
                }
            },
            {
                "code": "reportUnknownArgumentType",
                "range": {
                    "startColumn": 42,
                    "endColumn": 51,
                    "lineCount": 1
                }
            },
            {
                "code": "reportUnannotatedClassAttribute",
                "range": {
                    "startColumn": 4,
                    "endColumn": 18,
                    "lineCount": 1
                }
            },
            {
                "code": "reportImplicitOverride",
                "range": {
                    "startColumn": 8,
                    "endColumn": 29,
                    "lineCount": 1
                }
            },
            {
                "code": "reportImplicitOverride",
                "range": {
                    "startColumn": 8,
                    "endColumn": 17,
                    "lineCount": 1
                }
            },
            {
                "code": "reportUnknownMemberType",
                "range": {
                    "startColumn": 13,
                    "endColumn": 22,
                    "lineCount": 1
                }
            },
            {
                "code": "reportArgumentType",
                "range": {
                    "startColumn": 43,
                    "endColumn": 46,
                    "lineCount": 1
                }
            },
            {
                "code": "reportUnknownMemberType",
                "range": {
                    "startColumn": 13,
                    "endColumn": 22,
                    "lineCount": 1
                }
            },
            {
                "code": "reportArgumentType",
                "range": {
                    "startColumn": 42,
                    "endColumn": 45,
                    "lineCount": 1
                }
            },
            {
                "code": "reportUnknownMemberType",
                "range": {
                    "startColumn": 13,
                    "endColumn": 22,
                    "lineCount": 1
                }
            },
            {
                "code": "reportArgumentType",
                "range": {
                    "startColumn": 42,
                    "endColumn": 45,
                    "lineCount": 1
                }
            },
            {
                "code": "reportUnknownMemberType",
                "range": {
                    "startColumn": 50,
                    "endColumn": 59,
                    "lineCount": 1
                }
            },
            {
                "code": "reportIncompatibleMethodOverride",
                "range": {
                    "startColumn": 8,
                    "endColumn": 17,
                    "lineCount": 1
                }
            },
            {
                "code": "reportImplicitOverride",
                "range": {
                    "startColumn": 8,
                    "endColumn": 17,
                    "lineCount": 1
                }
            },
            {
                "code": "reportArgumentType",
                "range": {
                    "startColumn": 48,
                    "endColumn": 51,
                    "lineCount": 1
                }
            },
            {
                "code": "reportUnknownMemberType",
                "range": {
                    "startColumn": 13,
                    "endColumn": 22,
                    "lineCount": 1
                }
            },
            {
                "code": "reportArgumentType",
                "range": {
                    "startColumn": 47,
                    "endColumn": 50,
                    "lineCount": 1
                }
            },
            {
                "code": "reportUnknownMemberType",
                "range": {
                    "startColumn": 13,
                    "endColumn": 22,
                    "lineCount": 1
                }
            },
            {
                "code": "reportArgumentType",
                "range": {
                    "startColumn": 47,
                    "endColumn": 50,
                    "lineCount": 1
                }
            },
            {
                "code": "reportUnknownMemberType",
                "range": {
                    "startColumn": 53,
                    "endColumn": 62,
                    "lineCount": 1
                }
            },
            {
                "code": "reportImplicitOverride",
                "range": {
                    "startColumn": 8,
                    "endColumn": 29,
                    "lineCount": 1
                }
            },
            {
                "code": "reportImplicitOverride",
                "range": {
                    "startColumn": 8,
                    "endColumn": 17,
                    "lineCount": 1
                }
            },
            {
                "code": "reportImplicitOverride",
                "range": {
                    "startColumn": 8,
                    "endColumn": 17,
                    "lineCount": 1
                }
            },
            {
                "code": "reportImplicitOverride",
                "range": {
                    "startColumn": 8,
                    "endColumn": 19,
                    "lineCount": 1
                }
            },
            {
                "code": "reportUnusedFunction",
                "range": {
                    "startColumn": 4,
                    "endColumn": 17,
                    "lineCount": 1
                }
            },
            {
                "code": "reportUnreachable",
                "range": {
                    "startColumn": 8,
                    "endColumn": 79,
                    "lineCount": 1
                }
            },
            {
                "code": "reportUnusedFunction",
                "range": {
                    "startColumn": 4,
                    "endColumn": 29,
                    "lineCount": 1
                }
            },
            {
                "code": "reportUnreachable",
                "range": {
                    "startColumn": 8,
                    "endColumn": 79,
                    "lineCount": 1
                }
            },
            {
                "code": "reportUnusedFunction",
                "range": {
                    "startColumn": 4,
                    "endColumn": 26,
                    "lineCount": 1
                }
            },
            {
                "code": "reportUnreachable",
                "range": {
                    "startColumn": 8,
                    "endColumn": 79,
                    "lineCount": 1
                }
            },
            {
                "code": "reportUnannotatedClassAttribute",
                "range": {
                    "startColumn": 13,
                    "endColumn": 19,
                    "lineCount": 1
                }
            },
            {
                "code": "reportUnannotatedClassAttribute",
                "range": {
                    "startColumn": 13,
                    "endColumn": 28,
                    "lineCount": 1
                }
            },
            {
                "code": "reportImplicitOverride",
                "range": {
                    "startColumn": 8,
                    "endColumn": 29,
                    "lineCount": 1
                }
            },
            {
                "code": "reportUnknownMemberType",
                "range": {
                    "startColumn": 12,
                    "endColumn": 25,
                    "lineCount": 1
                }
            },
            {
                "code": "reportUnknownVariableType",
                "range": {
                    "startColumn": 15,
                    "endColumn": 28,
                    "lineCount": 1
                }
            },
            {
                "code": "reportUnknownArgumentType",
                "range": {
                    "startColumn": 21,
                    "endColumn": 27,
                    "lineCount": 1
                }
            },
            {
                "code": "reportImplicitOverride",
                "range": {
                    "startColumn": 8,
                    "endColumn": 16,
                    "lineCount": 1
                }
            },
            {
                "code": "reportUnknownArgumentType",
                "range": {
                    "startColumn": 51,
                    "endColumn": 54,
                    "lineCount": 1
                }
            },
            {
                "code": "reportUnknownArgumentType",
                "range": {
                    "startColumn": 34,
                    "endColumn": 38,
                    "lineCount": 1
                }
            },
            {
                "code": "reportImplicitOverride",
                "range": {
                    "startColumn": 8,
                    "endColumn": 17,
                    "lineCount": 1
                }
            },
            {
                "code": "reportImplicitOverride",
                "range": {
                    "startColumn": 8,
                    "endColumn": 17,
                    "lineCount": 1
                }
            },
            {
                "code": "reportImplicitOverride",
                "range": {
                    "startColumn": 8,
                    "endColumn": 19,
                    "lineCount": 1
                }
            },
            {
                "code": "reportUnusedFunction",
                "range": {
                    "startColumn": 4,
                    "endColumn": 29,
                    "lineCount": 1
                }
            },
            {
                "code": "reportUnreachable",
                "range": {
                    "startColumn": 8,
                    "endColumn": 79,
                    "lineCount": 1
                }
            },
            {
                "code": "reportUnusedFunction",
                "range": {
                    "startColumn": 4,
                    "endColumn": 17,
                    "lineCount": 1
                }
            },
            {
                "code": "reportUnreachable",
                "range": {
                    "startColumn": 8,
                    "endColumn": 79,
                    "lineCount": 1
                }
            },
            {
                "code": "reportUnusedFunction",
                "range": {
                    "startColumn": 4,
                    "endColumn": 26,
                    "lineCount": 1
                }
            },
            {
                "code": "reportUnreachable",
                "range": {
                    "startColumn": 8,
                    "endColumn": 79,
                    "lineCount": 1
                }
            }
        ],
        "./modepy/nodes.py": [
            {
                "code": "reportAny",
                "range": {
                    "startColumn": 15,
                    "endColumn": 32,
                    "lineCount": 2
                }
            },
            {
                "code": "reportAny",
                "range": {
                    "startColumn": 16,
                    "endColumn": 24,
                    "lineCount": 2
                }
            },
            {
                "code": "reportUnknownMemberType",
                "range": {
                    "startColumn": 11,
                    "endColumn": 62,
                    "lineCount": 1
                }
            },
            {
                "code": "reportUnknownVariableType",
                "range": {
                    "startColumn": 11,
                    "endColumn": 62,
                    "lineCount": 1
                }
            },
            {
                "code": "reportUnknownMemberType",
                "range": {
                    "startColumn": 40,
                    "endColumn": 45,
                    "lineCount": 1
                }
            },
            {
                "code": "reportUnknownArgumentType",
                "range": {
                    "startColumn": 40,
                    "endColumn": 45,
                    "lineCount": 1
                }
            },
            {
                "code": "reportUnknownMemberType",
                "range": {
                    "startColumn": 47,
                    "endColumn": 81,
                    "lineCount": 1
                }
            },
            {
                "code": "reportUnknownArgumentType",
                "range": {
                    "startColumn": 47,
                    "endColumn": 81,
                    "lineCount": 1
                }
            },
            {
                "code": "reportAny",
                "range": {
                    "startColumn": 8,
                    "endColumn": 13,
                    "lineCount": 1
                }
            },
            {
                "code": "reportAny",
                "range": {
                    "startColumn": 31,
                    "endColumn": 48,
                    "lineCount": 1
                }
            },
            {
                "code": "reportAny",
                "range": {
                    "startColumn": 8,
                    "endColumn": 12,
                    "lineCount": 1
                }
            },
            {
                "code": "reportAny",
                "range": {
                    "startColumn": 8,
                    "endColumn": 15,
                    "lineCount": 1
                }
            },
            {
                "code": "reportAny",
                "range": {
                    "startColumn": 8,
                    "endColumn": 15,
                    "lineCount": 1
                }
            },
            {
                "code": "reportAny",
                "range": {
                    "startColumn": 27,
                    "endColumn": 34,
                    "lineCount": 1
                }
            },
            {
                "code": "reportAny",
                "range": {
                    "startColumn": 8,
                    "endColumn": 14,
                    "lineCount": 1
                }
            },
            {
                "code": "reportAny",
                "range": {
                    "startColumn": 8,
                    "endColumn": 16,
                    "lineCount": 1
                }
            },
            {
                "code": "reportAny",
                "range": {
                    "startColumn": 8,
                    "endColumn": 16,
                    "lineCount": 1
                }
            },
            {
                "code": "reportAny",
                "range": {
                    "startColumn": 28,
                    "endColumn": 36,
                    "lineCount": 1
                }
            },
            {
                "code": "reportAny",
                "range": {
                    "startColumn": 8,
                    "endColumn": 16,
                    "lineCount": 1
                }
            },
            {
                "code": "reportAny",
                "range": {
                    "startColumn": 8,
                    "endColumn": 16,
                    "lineCount": 1
                }
            },
            {
                "code": "reportAny",
                "range": {
                    "startColumn": 27,
                    "endColumn": 35,
                    "lineCount": 1
                }
            },
            {
                "code": "reportAny",
                "range": {
                    "startColumn": 37,
                    "endColumn": 45,
                    "lineCount": 1
                }
            },
            {
                "code": "reportAny",
                "range": {
                    "startColumn": 8,
                    "endColumn": 16,
                    "lineCount": 1
                }
            },
            {
                "code": "reportAny",
                "range": {
                    "startColumn": 28,
                    "endColumn": 36,
                    "lineCount": 1
                }
            },
            {
                "code": "reportAny",
                "range": {
                    "startColumn": 8,
                    "endColumn": 13,
                    "lineCount": 1
                }
            },
            {
                "code": "reportAny",
                "range": {
                    "startColumn": 15,
                    "endColumn": 20,
                    "lineCount": 1
                }
            },
            {
                "code": "reportAny",
                "range": {
                    "startColumn": 8,
                    "endColumn": 10,
                    "lineCount": 1
                }
            },
            {
                "code": "reportAny",
                "range": {
                    "startColumn": 8,
                    "endColumn": 10,
                    "lineCount": 1
                }
            },
            {
                "code": "reportAny",
                "range": {
                    "startColumn": 12,
                    "endColumn": 14,
                    "lineCount": 1
                }
            },
            {
                "code": "reportAny",
                "range": {
                    "startColumn": 16,
                    "endColumn": 18,
                    "lineCount": 1
                }
            },
            {
                "code": "reportAny",
                "range": {
                    "startColumn": 8,
                    "endColumn": 13,
                    "lineCount": 1
                }
            },
            {
                "code": "reportAny",
                "range": {
                    "startColumn": 8,
                    "endColumn": 13,
                    "lineCount": 1
                }
            },
            {
                "code": "reportAny",
                "range": {
                    "startColumn": 8,
                    "endColumn": 16,
                    "lineCount": 1
                }
            },
            {
                "code": "reportAny",
                "range": {
                    "startColumn": 8,
                    "endColumn": 13,
                    "lineCount": 1
                }
            },
            {
                "code": "reportAny",
                "range": {
                    "startColumn": 8,
                    "endColumn": 13,
                    "lineCount": 1
                }
            },
            {
                "code": "reportAny",
                "range": {
                    "startColumn": 8,
                    "endColumn": 15,
                    "lineCount": 1
                }
            },
            {
                "code": "reportAny",
                "range": {
                    "startColumn": 15,
                    "endColumn": 32,
                    "lineCount": 2
                }
            },
            {
                "code": "reportAny",
                "range": {
                    "startColumn": 16,
                    "endColumn": 24,
                    "lineCount": 2
                }
            },
            {
                "code": "reportUnknownMemberType",
                "range": {
                    "startColumn": 38,
                    "endColumn": 54,
                    "lineCount": 1
                }
            },
            {
                "code": "reportUnknownMemberType",
                "range": {
                    "startColumn": 21,
                    "endColumn": 30,
                    "lineCount": 1
                }
            },
            {
                "code": "reportUnknownMemberType",
                "range": {
                    "startColumn": 28,
                    "endColumn": 41,
                    "lineCount": 1
                }
            },
            {
                "code": "reportUnknownMemberType",
                "range": {
                    "startColumn": 15,
                    "endColumn": 29,
                    "lineCount": 1
                }
            },
            {
                "code": "reportUnknownMemberType",
                "range": {
                    "startColumn": 15,
                    "endColumn": 29,
                    "lineCount": 1
                }
            },
            {
                "code": "reportUnknownMemberType",
                "range": {
                    "startColumn": 15,
                    "endColumn": 57,
                    "lineCount": 1
                }
            },
            {
                "code": "reportUnknownVariableType",
                "range": {
                    "startColumn": 15,
                    "endColumn": 68,
                    "lineCount": 1
                }
            },
            {
                "code": "reportUnknownMemberType",
                "range": {
                    "startColumn": 15,
                    "endColumn": 36,
                    "lineCount": 1
                }
            },
            {
                "code": "reportUnusedParameter",
                "range": {
                    "startColumn": 22,
                    "endColumn": 28,
                    "lineCount": 1
                }
            },
            {
                "code": "reportUnusedParameter",
                "range": {
                    "startColumn": 8,
                    "endColumn": 11,
                    "lineCount": 1
                }
            },
            {
                "code": "reportArgumentType",
                "range": {
                    "startColumn": 1,
                    "endColumn": 35,
                    "lineCount": 1
                }
            },
            {
                "code": "reportUnusedFunction",
                "range": {
                    "startColumn": 4,
                    "endColumn": 23,
                    "lineCount": 1
                }
            },
            {
                "code": "reportUnknownParameterType",
                "range": {
                    "startColumn": 4,
                    "endColumn": 28,
                    "lineCount": 1
                }
            },
            {
                "code": "reportUnusedFunction",
                "range": {
                    "startColumn": 4,
                    "endColumn": 28,
                    "lineCount": 1
                }
            },
            {
                "code": "reportUnreachable",
                "range": {
                    "startColumn": 8,
                    "endColumn": 79,
                    "lineCount": 1
                }
            },
            {
                "code": "reportAny",
                "range": {
                    "startColumn": 15,
                    "endColumn": 32,
                    "lineCount": 3
                }
            },
            {
                "code": "reportAny",
                "range": {
                    "startColumn": 16,
                    "endColumn": 24,
                    "lineCount": 2
                }
            },
            {
                "code": "reportUnknownMemberType",
                "range": {
                    "startColumn": 15,
                    "endColumn": 38,
                    "lineCount": 2
                }
            },
            {
                "code": "reportUnknownVariableType",
                "range": {
                    "startColumn": 15,
                    "endColumn": 38,
                    "lineCount": 2
                }
            },
            {
                "code": "reportUnusedFunction",
                "range": {
                    "startColumn": 4,
                    "endColumn": 32,
                    "lineCount": 1
                }
            },
            {
                "code": "reportUnreachable",
                "range": {
                    "startColumn": 8,
                    "endColumn": 79,
                    "lineCount": 1
                }
            },
            {
                "code": "reportUnusedFunction",
                "range": {
                    "startColumn": 4,
                    "endColumn": 29,
                    "lineCount": 1
                }
            },
            {
                "code": "reportArgumentType",
                "range": {
                    "startColumn": 1,
                    "endColumn": 51,
                    "lineCount": 1
                }
            },
            {
                "code": "reportUnusedFunction",
                "range": {
                    "startColumn": 4,
                    "endColumn": 23,
                    "lineCount": 1
                }
            },
            {
                "code": "reportUnusedFunction",
                "range": {
                    "startColumn": 4,
                    "endColumn": 28,
                    "lineCount": 1
                }
            },
            {
                "code": "reportUnreachable",
                "range": {
                    "startColumn": 8,
                    "endColumn": 79,
                    "lineCount": 1
                }
            },
            {
                "code": "reportUnusedFunction",
                "range": {
                    "startColumn": 4,
                    "endColumn": 32,
                    "lineCount": 1
                }
            },
            {
                "code": "reportUnreachable",
                "range": {
                    "startColumn": 8,
                    "endColumn": 79,
                    "lineCount": 1
                }
            },
            {
                "code": "reportUnusedFunction",
                "range": {
                    "startColumn": 4,
                    "endColumn": 24,
                    "lineCount": 1
                }
            }
        ],
        "./modepy/quadrature/__init__.py": [
            {
                "code": "reportUnknownArgumentType",
                "range": {
                    "startColumn": 32,
                    "endColumn": 37,
                    "lineCount": 1
                }
            },
            {
                "code": "reportUnannotatedClassAttribute",
                "range": {
                    "startColumn": 13,
                    "endColumn": 22,
                    "lineCount": 1
                }
            },
            {
                "code": "reportAny",
                "range": {
                    "startColumn": 15,
                    "endColumn": 54,
                    "lineCount": 1
                }
            },
            {
                "code": "reportAny",
                "range": {
                    "startColumn": 15,
                    "endColumn": 54,
                    "lineCount": 1
                }
            },
            {
                "code": "reportUnknownMemberType",
                "range": {
                    "startColumn": 36,
                    "endColumn": 51,
                    "lineCount": 1
                }
            },
            {
                "code": "reportUnknownArgumentType",
                "range": {
                    "startColumn": 36,
                    "endColumn": 51,
                    "lineCount": 1
                }
            },
            {
                "code": "reportArgumentType",
                "range": {
                    "startColumn": 34,
                    "endColumn": 40,
                    "lineCount": 1
                }
            },
            {
                "code": "reportUnannotatedClassAttribute",
                "range": {
                    "startColumn": 13,
                    "endColumn": 17,
                    "lineCount": 1
                }
            },
            {
                "code": "reportUnannotatedClassAttribute",
                "range": {
                    "startColumn": 13,
                    "endColumn": 18,
                    "lineCount": 1
                }
            },
            {
                "code": "reportAny",
                "range": {
                    "startColumn": 8,
                    "endColumn": 9,
                    "lineCount": 1
                }
            },
            {
                "code": "reportAny",
                "range": {
                    "startColumn": 15,
                    "endColumn": 21,
                    "lineCount": 1
                }
            },
            {
                "code": "reportAny",
                "range": {
                    "startColumn": 28,
                    "endColumn": 29,
                    "lineCount": 1
                }
            },
            {
                "code": "reportUnusedFunction",
                "range": {
                    "startColumn": 4,
                    "endColumn": 22,
                    "lineCount": 1
                }
            },
            {
                "code": "reportUnreachable",
                "range": {
                    "startColumn": 8,
                    "endColumn": 79,
                    "lineCount": 1
                }
            },
            {
                "code": "reportUnusedFunction",
                "range": {
                    "startColumn": 4,
                    "endColumn": 22,
                    "lineCount": 1
                }
            },
            {
                "code": "reportUnreachable",
                "range": {
                    "startColumn": 8,
                    "endColumn": 77,
                    "lineCount": 1
                }
            }
        ],
        "./modepy/quadrature/clenshaw_curtis.py": [
            {
                "code": "reportUnknownMemberType",
                "range": {
                    "startColumn": 16,
                    "endColumn": 25,
                    "lineCount": 1
                }
            },
            {
                "code": "reportUnknownMemberType",
                "range": {
                    "startColumn": 16,
                    "endColumn": 25,
                    "lineCount": 1
                }
            }
        ],
        "./modepy/quadrature/construction.py": [
            {
                "code": "reportAny",
                "range": {
                    "startColumn": 15,
                    "endColumn": 72,
                    "lineCount": 1
                }
            },
            {
                "code": "reportUnknownMemberType",
                "range": {
                    "startColumn": 15,
                    "endColumn": 41,
                    "lineCount": 1
                }
            },
            {
                "code": "reportUnknownVariableType",
                "range": {
                    "startColumn": 15,
                    "endColumn": 43,
                    "lineCount": 1
                }
            },
            {
                "code": "reportAny",
                "range": {
                    "startColumn": 20,
                    "endColumn": 25,
                    "lineCount": 1
                }
            },
            {
                "code": "reportUnknownVariableType",
                "range": {
                    "startColumn": 11,
                    "endColumn": 6,
                    "lineCount": 5
                }
            },
            {
                "code": "reportUnknownVariableType",
                "range": {
                    "startColumn": 8,
                    "endColumn": 15,
                    "lineCount": 1
                }
            },
            {
                "code": "reportUnknownArgumentType",
                "range": {
                    "startColumn": 28,
                    "endColumn": 54,
                    "lineCount": 1
                }
            },
            {
                "code": "reportUnknownMemberType",
                "range": {
                    "startColumn": 29,
                    "endColumn": 40,
                    "lineCount": 1
                }
            },
            {
                "code": "reportUnknownMemberType",
                "range": {
                    "startColumn": 42,
                    "endColumn": 53,
                    "lineCount": 1
                }
            },
            {
                "code": "reportUnknownArgumentType",
                "range": {
                    "startColumn": 29,
                    "endColumn": 36,
                    "lineCount": 1
                }
            },
            {
                "code": "reportUnknownVariableType",
                "range": {
                    "startColumn": 4,
                    "endColumn": 7,
                    "lineCount": 1
                }
            },
            {
                "code": "reportReturnType",
                "range": {
                    "startColumn": 11,
                    "endColumn": 26,
                    "lineCount": 1
                }
            },
            {
                "code": "reportUnknownArgumentType",
                "range": {
                    "startColumn": 22,
                    "endColumn": 25,
                    "lineCount": 1
                }
            },
            {
                "code": "reportUnknownVariableType",
                "range": {
                    "startColumn": 11,
                    "endColumn": 77,
                    "lineCount": 1
                }
            },
            {
                "code": "reportUnknownMemberType",
                "range": {
                    "startColumn": 20,
                    "endColumn": 52,
                    "lineCount": 1
                }
            },
            {
                "code": "reportUnknownArgumentType",
                "range": {
                    "startColumn": 20,
                    "endColumn": 52,
                    "lineCount": 1
                }
            },
            {
                "code": "reportAny",
                "range": {
                    "startColumn": 4,
                    "endColumn": 8,
                    "lineCount": 1
                }
            },
            {
                "code": "reportAny",
                "range": {
                    "startColumn": 10,
                    "endColumn": 17,
                    "lineCount": 1
                }
            },
            {
                "code": "reportUnknownVariableType",
                "range": {
                    "startColumn": 4,
                    "endColumn": 9,
                    "lineCount": 1
                }
            },
            {
                "code": "reportUnknownMemberType",
                "range": {
                    "startColumn": 12,
                    "endColumn": 44,
                    "lineCount": 1
                }
            },
            {
                "code": "reportUnknownVariableType",
                "range": {
                    "startColumn": 4,
                    "endColumn": 12,
                    "lineCount": 1
                }
            },
            {
                "code": "reportUnknownVariableType",
                "range": {
                    "startColumn": 4,
                    "endColumn": 17,
                    "lineCount": 1
                }
            },
            {
                "code": "reportUnknownArgumentType",
                "range": {
                    "startColumn": 30,
                    "endColumn": 9,
                    "lineCount": 4
                }
            },
            {
                "code": "reportUnknownMemberType",
                "range": {
                    "startColumn": 8,
                    "endColumn": 44,
                    "lineCount": 1
                }
            },
            {
                "code": "reportUnknownArgumentType",
                "range": {
                    "startColumn": 17,
                    "endColumn": 25,
                    "lineCount": 1
                }
            },
            {
                "code": "reportUnknownArgumentType",
                "range": {
                    "startColumn": 24,
                    "endColumn": 29,
                    "lineCount": 1
                }
            },
            {
                "code": "reportUnknownArgumentType",
                "range": {
                    "startColumn": 22,
                    "endColumn": 35,
                    "lineCount": 1
                }
            },
            {
                "code": "reportAny",
                "range": {
                    "startColumn": 4,
                    "endColumn": 16,
                    "lineCount": 1
                }
            },
            {
                "code": "reportAny",
                "range": {
                    "startColumn": 18,
                    "endColumn": 24,
                    "lineCount": 1
                }
            },
            {
                "code": "reportUnknownMemberType",
                "range": {
                    "startColumn": 36,
                    "endColumn": 67,
                    "lineCount": 1
                }
            },
            {
                "code": "reportAny",
                "range": {
                    "startColumn": 72,
                    "endColumn": 78,
                    "lineCount": 1
                }
            }
        ],
        "./modepy/quadrature/grundmann_moeller.py": [
            {
                "code": "reportAny",
                "range": {
                    "startColumn": 12,
                    "endColumn": 18,
                    "lineCount": 1
                }
            },
            {
                "code": "reportAny",
                "range": {
                    "startColumn": 8,
                    "endColumn": 18,
                    "lineCount": 1
                }
            },
            {
                "code": "reportAny",
                "range": {
                    "startColumn": 12,
                    "endColumn": 18,
                    "lineCount": 1
                }
            },
            {
                "code": "reportAny",
                "range": {
                    "startColumn": 25,
                    "endColumn": 31,
                    "lineCount": 1
                }
            },
            {
                "code": "reportAny",
                "range": {
                    "startColumn": 27,
                    "endColumn": 41,
                    "lineCount": 1
                }
            },
            {
                "code": "reportUnknownMemberType",
                "range": {
                    "startColumn": 25,
                    "endColumn": 42,
                    "lineCount": 1
                }
            },
            {
                "code": "reportUnknownArgumentType",
                "range": {
                    "startColumn": 25,
                    "endColumn": 42,
                    "lineCount": 1
                }
            }
        ],
        "./modepy/quadrature/jacobi_gauss.py": [
            {
                "code": "reportDeprecated",
                "range": {
                    "startColumn": 53,
                    "endColumn": 65,
                    "lineCount": 1
                }
            },
            {
                "code": "reportUnknownVariableType",
                "range": {
                    "startColumn": 12,
                    "endColumn": 13,
                    "lineCount": 1
                }
            },
            {
                "code": "reportUnknownVariableType",
                "range": {
                    "startColumn": 15,
                    "endColumn": 16,
                    "lineCount": 1
                }
            },
            {
                "code": "reportGeneralTypeIssues",
                "range": {
                    "startColumn": 19,
                    "endColumn": 51,
                    "lineCount": 1
                }
            },
            {
                "code": "reportDeprecated",
                "range": {
                    "startColumn": 19,
                    "endColumn": 31,
                    "lineCount": 1
                }
            },
            {
                "code": "reportUnknownVariableType",
                "range": {
                    "startColumn": 12,
                    "endColumn": 13,
                    "lineCount": 1
                }
            },
            {
                "code": "reportUnknownMemberType",
                "range": {
                    "startColumn": 16,
                    "endColumn": 25,
                    "lineCount": 1
                }
            },
            {
                "code": "reportUnknownArgumentType",
                "range": {
                    "startColumn": 25,
                    "endColumn": 26,
                    "lineCount": 1
                }
            },
            {
                "code": "reportUnknownArgumentType",
                "range": {
                    "startColumn": 28,
                    "endColumn": 29,
                    "lineCount": 1
                }
            },
            {
                "code": "reportAny",
                "range": {
                    "startColumn": 19,
                    "endColumn": 17,
                    "lineCount": 4
                }
            },
            {
                "code": "reportUnknownArgumentType",
                "range": {
                    "startColumn": 23,
                    "endColumn": 30,
                    "lineCount": 1
                }
            },
            {
                "code": "reportUnknownMemberType",
                "range": {
                    "startColumn": 27,
                    "endColumn": 30,
                    "lineCount": 1
                }
            },
            {
                "code": "reportAny",
                "range": {
                    "startColumn": 23,
                    "endColumn": 74,
                    "lineCount": 1
                }
            },
            {
                "code": "reportUnknownMemberType",
                "range": {
                    "startColumn": 58,
                    "endColumn": 65,
                    "lineCount": 1
                }
            },
            {
                "code": "reportAny",
                "range": {
                    "startColumn": 38,
                    "endColumn": 46,
                    "lineCount": 1
                }
            },
            {
                "code": "reportAny",
                "range": {
                    "startColumn": 18,
                    "endColumn": 36,
                    "lineCount": 1
                }
            },
            {
                "code": "reportUnknownMemberType",
                "range": {
                    "startColumn": 12,
                    "endColumn": 21,
                    "lineCount": 1
                }
            },
            {
                "code": "reportUnknownVariableType",
                "range": {
                    "startColumn": 33,
                    "endColumn": 38,
                    "lineCount": 1
                }
            },
            {
                "code": "reportUnknownMemberType",
                "range": {
                    "startColumn": 20,
                    "endColumn": 33,
                    "lineCount": 1
                }
            },
            {
                "code": "reportUnknownParameterType",
                "range": {
                    "startColumn": 22,
                    "endColumn": 23,
                    "lineCount": 1
                }
            },
            {
                "code": "reportMissingParameterType",
                "range": {
                    "startColumn": 22,
                    "endColumn": 23,
                    "lineCount": 1
                }
            },
            {
                "code": "reportUnknownArgumentType",
                "range": {
                    "startColumn": 31,
                    "endColumn": 32,
                    "lineCount": 1
                }
            }
        ],
        "./modepy/quadrature/vioreanu_rokhlin.py": [
            {
<<<<<<< HEAD
                "code": "reportUnknownVariableType",
                "range": {
                    "startColumn": 76,
                    "endColumn": 81,
                    "lineCount": 1
                }
            },
            {
                "code": "reportUnknownVariableType",
                "range": {
                    "startColumn": 79,
                    "endColumn": 84,
                    "lineCount": 1
                }
            },
            {
                "code": "reportUnknownVariableType",
                "range": {
                    "startColumn": 12,
                    "endColumn": 23,
                    "lineCount": 1
                }
            },
            {
                "code": "reportUnknownArgumentType",
                "range": {
                    "startColumn": 20,
                    "endColumn": 41,
                    "lineCount": 1
                }
            },
            {
                "code": "reportUnknownVariableType",
                "range": {
                    "startColumn": 8,
                    "endColumn": 11,
                    "lineCount": 1
                }
            },
            {
                "code": "reportUnknownVariableType",
                "range": {
                    "startColumn": 8,
                    "endColumn": 11,
                    "lineCount": 1
                }
            },
            {
                "code": "reportUnknownArgumentType",
                "range": {
                    "startColumn": 39,
                    "endColumn": 42,
                    "lineCount": 1
                }
            },
            {
                "code": "reportUnknownArgumentType",
                "range": {
                    "startColumn": 32,
                    "endColumn": 35,
                    "lineCount": 1
                }
            },
            {
                "code": "reportUnknownArgumentType",
                "range": {
                    "startColumn": 46,
                    "endColumn": 72,
                    "lineCount": 1
                }
            }
        ],
        "./modepy/quadrature/vr_quad_data_tet.py": [
            {
                "code": "reportUnknownParameterType",
                "range": {
                    "startColumn": 4,
                    "endColumn": 16,
                    "lineCount": 1
                }
            },
            {
                "code": "reportUnknownParameterType",
                "range": {
                    "startColumn": 17,
                    "endColumn": 22,
                    "lineCount": 1
                }
            },
            {
                "code": "reportMissingParameterType",
                "range": {
                    "startColumn": 17,
                    "endColumn": 22,
                    "lineCount": 1
                }
            },
            {
                "code": "reportUnknownVariableType",
                "range": {
                    "startColumn": 8,
                    "endColumn": 13,
                    "lineCount": 1
                }
            },
            {
                "code": "reportUnknownVariableType",
                "range": {
                    "startColumn": 15,
                    "endColumn": 17,
                    "lineCount": 1
                }
            },
            {
=======
>>>>>>> a27cd454
                "code": "reportUnknownMemberType",
                "range": {
                    "startColumn": 21,
                    "endColumn": 32,
                    "lineCount": 1
                }
            },
            {
                "code": "reportUnknownVariableType",
                "range": {
                    "startColumn": 12,
                    "endColumn": 13,
                    "lineCount": 1
                }
            },
            {
                "code": "reportUnknownVariableType",
                "range": {
                    "startColumn": 15,
                    "endColumn": 16,
                    "lineCount": 1
                }
            },
            {
                "code": "reportUnknownMemberType",
                "range": {
                    "startColumn": 20,
                    "endColumn": 28,
                    "lineCount": 1
                }
            },
            {
                "code": "reportUnknownVariableType",
                "range": {
                    "startColumn": 16,
                    "endColumn": 17,
                    "lineCount": 1
                }
            },
            {
                "code": "reportUnknownVariableType",
                "range": {
                    "startColumn": 27,
                    "endColumn": 28,
                    "lineCount": 1
                }
            },
            {
                "code": "reportUnknownArgumentType",
                "range": {
                    "startColumn": 68,
                    "endColumn": 69,
                    "lineCount": 1
                }
            },
            {
                "code": "reportUnknownVariableType",
                "range": {
                    "startColumn": 16,
                    "endColumn": 17,
                    "lineCount": 1
                }
            },
            {
                "code": "reportUnknownArgumentType",
                "range": {
                    "startColumn": 29,
                    "endColumn": 30,
                    "lineCount": 1
                }
            },
            {
                "code": "reportUnknownVariableType",
                "range": {
                    "startColumn": 11,
                    "endColumn": 17,
                    "lineCount": 1
                }
            },
            {
                "code": "reportUnknownVariableType",
                "range": {
                    "startColumn": 0,
                    "endColumn": 16,
                    "lineCount": 1
                }
            }
        ],
        "./modepy/quadrature/vr_quad_data_tri.py": [
            {
                "code": "reportUnknownParameterType",
                "range": {
                    "startColumn": 4,
                    "endColumn": 16,
                    "lineCount": 1
                }
            },
            {
                "code": "reportUnknownParameterType",
                "range": {
                    "startColumn": 17,
                    "endColumn": 22,
                    "lineCount": 1
                }
            },
            {
                "code": "reportMissingParameterType",
                "range": {
                    "startColumn": 17,
                    "endColumn": 22,
                    "lineCount": 1
                }
            },
            {
                "code": "reportUnknownVariableType",
                "range": {
                    "startColumn": 8,
                    "endColumn": 13,
                    "lineCount": 1
                }
            },
            {
                "code": "reportUnknownVariableType",
                "range": {
                    "startColumn": 15,
                    "endColumn": 17,
                    "lineCount": 1
                }
            },
            {
                "code": "reportUnknownMemberType",
                "range": {
                    "startColumn": 21,
                    "endColumn": 32,
                    "lineCount": 1
                }
            },
            {
                "code": "reportUnknownVariableType",
                "range": {
                    "startColumn": 12,
                    "endColumn": 13,
                    "lineCount": 1
                }
            },
            {
                "code": "reportUnknownVariableType",
                "range": {
                    "startColumn": 15,
                    "endColumn": 16,
                    "lineCount": 1
                }
            },
            {
                "code": "reportUnknownMemberType",
                "range": {
                    "startColumn": 20,
                    "endColumn": 28,
                    "lineCount": 1
                }
            },
            {
                "code": "reportUnknownVariableType",
                "range": {
                    "startColumn": 16,
                    "endColumn": 17,
                    "lineCount": 1
                }
            },
            {
                "code": "reportUnknownVariableType",
                "range": {
                    "startColumn": 27,
                    "endColumn": 28,
                    "lineCount": 1
                }
            },
            {
                "code": "reportUnknownArgumentType",
                "range": {
                    "startColumn": 68,
                    "endColumn": 69,
                    "lineCount": 1
                }
            },
            {
                "code": "reportUnknownVariableType",
                "range": {
                    "startColumn": 16,
                    "endColumn": 17,
                    "lineCount": 1
                }
            },
            {
                "code": "reportUnknownArgumentType",
                "range": {
                    "startColumn": 29,
                    "endColumn": 30,
                    "lineCount": 1
                }
            },
            {
                "code": "reportUnknownVariableType",
                "range": {
                    "startColumn": 11,
                    "endColumn": 17,
                    "lineCount": 1
                }
            },
            {
                "code": "reportUnknownVariableType",
                "range": {
                    "startColumn": 0,
                    "endColumn": 13,
                    "lineCount": 1
                }
            }
        ],
        "./modepy/quadrature/witherden_vincent.py": [
            {
                "code": "reportUnknownVariableType",
                "range": {
                    "startColumn": 29,
                    "endColumn": 34,
                    "lineCount": 1
                }
            },
            {
                "code": "reportUnknownVariableType",
                "range": {
                    "startColumn": 28,
                    "endColumn": 33,
                    "lineCount": 1
                }
            },
            {
                "code": "reportUnknownVariableType",
                "range": {
                    "startColumn": 12,
                    "endColumn": 16,
                    "lineCount": 1
                }
            },
            {
                "code": "reportUnknownArgumentType",
                "range": {
                    "startColumn": 25,
                    "endColumn": 39,
                    "lineCount": 1
                }
            },
            {
                "code": "reportUnknownArgumentType",
                "range": {
                    "startColumn": 41,
                    "endColumn": 56,
                    "lineCount": 1
                }
            },
            {
                "code": "reportUnknownArgumentType",
                "range": {
                    "startColumn": 34,
                    "endColumn": 53,
                    "lineCount": 1
                }
            }
        ],
        "./modepy/quadrature/witherden_vincent_quad_data.py": [
            {
                "code": "reportUnknownParameterType",
                "range": {
                    "startColumn": 4,
                    "endColumn": 17,
                    "lineCount": 1
                }
            },
            {
                "code": "reportUnknownParameterType",
                "range": {
                    "startColumn": 18,
                    "endColumn": 23,
                    "lineCount": 1
                }
            },
            {
                "code": "reportMissingParameterType",
                "range": {
                    "startColumn": 18,
                    "endColumn": 23,
                    "lineCount": 1
                }
            },
            {
                "code": "reportUnknownVariableType",
                "range": {
                    "startColumn": 8,
                    "endColumn": 13,
                    "lineCount": 1
                }
            },
            {
                "code": "reportUnknownVariableType",
                "range": {
                    "startColumn": 15,
                    "endColumn": 19,
                    "lineCount": 1
                }
            },
            {
                "code": "reportUnknownMemberType",
                "range": {
                    "startColumn": 23,
                    "endColumn": 34,
                    "lineCount": 1
                }
            },
            {
                "code": "reportUnknownArgumentType",
                "range": {
                    "startColumn": 24,
                    "endColumn": 25,
                    "lineCount": 1
                }
            },
            {
                "code": "reportUnknownVariableType",
                "range": {
                    "startColumn": 61,
                    "endColumn": 62,
                    "lineCount": 1
                }
            },
            {
                "code": "reportUnknownVariableType",
                "range": {
                    "startColumn": 64,
                    "endColumn": 65,
                    "lineCount": 1
                }
            },
            {
                "code": "reportUnknownMemberType",
                "range": {
                    "startColumn": 69,
                    "endColumn": 79,
                    "lineCount": 1
                }
            },
            {
                "code": "reportUnknownVariableType",
                "range": {
                    "startColumn": 11,
                    "endColumn": 17,
                    "lineCount": 1
                }
            },
            {
                "code": "reportUnknownVariableType",
                "range": {
                    "startColumn": 0,
                    "endColumn": 9,
                    "lineCount": 1
                }
            },
            {
                "code": "reportUnknownVariableType",
                "range": {
                    "startColumn": 0,
                    "endColumn": 8,
                    "lineCount": 1
                }
            }
        ],
        "./modepy/quadrature/xiao_gimbutas.py": [
            {
                "code": "reportUnknownMemberType",
                "range": {
                    "startColumn": 20,
                    "endColumn": 43,
                    "lineCount": 1
                }
            },
            {
                "code": "reportUnknownArgumentType",
                "range": {
                    "startColumn": 20,
                    "endColumn": 43,
                    "lineCount": 1
                }
            }
        ],
        "./modepy/shapes.py": [
            {
                "code": "reportAny",
                "range": {
                    "startColumn": 8,
                    "endColumn": 18,
                    "lineCount": 1
                }
            },
            {
                "code": "reportUnknownMemberType",
                "range": {
                    "startColumn": 11,
                    "endColumn": 38,
                    "lineCount": 1
                }
            },
            {
                "code": "reportUnknownVariableType",
                "range": {
                    "startColumn": 11,
                    "endColumn": 40,
                    "lineCount": 1
                }
            },
            {
                "code": "reportUnknownMemberType",
                "range": {
                    "startColumn": 13,
                    "endColumn": 40,
                    "lineCount": 1
                }
            },
            {
                "code": "reportOverlappingOverload",
                "range": {
                    "startColumn": 8,
                    "endColumn": 15,
                    "lineCount": 1
                }
            },
            {
                "code": "reportOverlappingOverload",
                "range": {
                    "startColumn": 8,
                    "endColumn": 15,
                    "lineCount": 1
                }
            },
            {
                "code": "reportAny",
                "range": {
                    "startColumn": 40,
                    "endColumn": 46,
                    "lineCount": 1
                }
            },
            {
                "code": "reportAny",
                "range": {
                    "startColumn": 33,
                    "endColumn": 39,
                    "lineCount": 1
                }
            },
            {
                "code": "reportAny",
                "range": {
                    "startColumn": 33,
                    "endColumn": 39,
                    "lineCount": 1
                }
            },
            {
                "code": "reportAny",
                "range": {
                    "startColumn": 41,
                    "endColumn": 47,
                    "lineCount": 1
                }
            },
            {
                "code": "reportAny",
                "range": {
                    "startColumn": 41,
                    "endColumn": 47,
                    "lineCount": 1
                }
            },
            {
                "code": "reportAny",
                "range": {
                    "startColumn": 41,
                    "endColumn": 47,
                    "lineCount": 1
                }
            },
            {
                "code": "reportAny",
                "range": {
                    "startColumn": 41,
                    "endColumn": 47,
                    "lineCount": 1
                }
            },
            {
                "code": "reportAny",
                "range": {
                    "startColumn": 35,
                    "endColumn": 41,
                    "lineCount": 1
                }
            },
            {
                "code": "reportAny",
                "range": {
                    "startColumn": 30,
                    "endColumn": 36,
                    "lineCount": 1
                }
            },
            {
                "code": "reportAny",
                "range": {
                    "startColumn": 30,
                    "endColumn": 36,
                    "lineCount": 1
                }
            },
            {
                "code": "reportAny",
                "range": {
                    "startColumn": 30,
                    "endColumn": 36,
                    "lineCount": 1
                }
            },
            {
                "code": "reportAny",
                "range": {
                    "startColumn": 30,
                    "endColumn": 36,
                    "lineCount": 1
                }
            },
            {
                "code": "reportUnknownMemberType",
                "range": {
                    "startColumn": 13,
                    "endColumn": 40,
                    "lineCount": 1
                }
            },
            {
                "code": "reportUnusedParameter",
                "range": {
                    "startColumn": 8,
                    "endColumn": 19,
                    "lineCount": 1
                }
            },
            {
                "code": "reportUnusedParameter",
                "range": {
                    "startColumn": 8,
                    "endColumn": 13,
                    "lineCount": 1
                }
            }
        ],
        "./modepy/spaces.py": [
            {
                "code": "reportUnusedParameter",
                "range": {
                    "startColumn": 8,
                    "endColumn": 13,
                    "lineCount": 1
                }
            }
        ],
        "./modepy/test/test_matrices.py": [
            {
                "code": "reportUnknownVariableType",
                "range": {
                    "startColumn": 4,
                    "endColumn": 7,
                    "lineCount": 1
                }
            },
            {
                "code": "reportUnknownMemberType",
                "range": {
                    "startColumn": 27,
                    "endColumn": 34,
                    "lineCount": 1
                }
            },
            {
                "code": "reportUnknownVariableType",
                "range": {
                    "startColumn": 8,
                    "endColumn": 14,
                    "lineCount": 1
                }
            },
            {
                "code": "reportUnknownMemberType",
                "range": {
                    "startColumn": 28,
                    "endColumn": 35,
                    "lineCount": 1
                }
            },
            {
                "code": "reportAny",
                "range": {
                    "startColumn": 12,
                    "endColumn": 13,
                    "lineCount": 1
                }
            },
            {
                "code": "reportAny",
                "range": {
                    "startColumn": 12,
                    "endColumn": 14,
                    "lineCount": 1
                }
            },
            {
                "code": "reportUnknownVariableType",
                "range": {
                    "startColumn": 12,
                    "endColumn": 20,
                    "lineCount": 1
                }
            },
            {
                "code": "reportUnknownArgumentType",
                "range": {
                    "startColumn": 16,
                    "endColumn": 56,
                    "lineCount": 1
                }
            },
            {
                "code": "reportUnknownMemberType",
                "range": {
                    "startColumn": 27,
                    "endColumn": 47,
                    "lineCount": 1
                }
            },
            {
                "code": "reportAny",
                "range": {
                    "startColumn": 68,
                    "endColumn": 70,
                    "lineCount": 1
                }
            },
            {
                "code": "reportUnknownVariableType",
                "range": {
                    "startColumn": 12,
                    "endColumn": 20,
                    "lineCount": 1
                }
            },
            {
                "code": "reportUnknownArgumentType",
                "range": {
                    "startColumn": 16,
                    "endColumn": 80,
                    "lineCount": 1
                }
            },
            {
                "code": "reportUnknownMemberType",
                "range": {
                    "startColumn": 27,
                    "endColumn": 71,
                    "lineCount": 1
                }
            },
            {
                "code": "reportAny",
                "range": {
                    "startColumn": 24,
                    "endColumn": 26,
                    "lineCount": 1
                }
            },
            {
                "code": "reportUnknownVariableType",
                "range": {
                    "startColumn": 8,
                    "endColumn": 16,
                    "lineCount": 1
                }
            },
            {
                "code": "reportUnknownVariableType",
                "range": {
                    "startColumn": 8,
                    "endColumn": 16,
                    "lineCount": 1
                }
            }
        ],
        "./modepy/test/test_modes.py": [
            {
                "code": "reportUnknownParameterType",
                "range": {
                    "startColumn": 23,
                    "endColumn": 28,
                    "lineCount": 1
                }
            },
            {
                "code": "reportMissingParameterType",
                "range": {
                    "startColumn": 23,
                    "endColumn": 28,
                    "lineCount": 1
                }
            },
            {
                "code": "reportUnknownParameterType",
                "range": {
                    "startColumn": 30,
                    "endColumn": 34,
                    "lineCount": 1
                }
            },
            {
                "code": "reportMissingParameterType",
                "range": {
                    "startColumn": 30,
                    "endColumn": 34,
                    "lineCount": 1
                }
            },
            {
                "code": "reportUnknownVariableType",
                "range": {
                    "startColumn": 29,
                    "endColumn": 34,
                    "lineCount": 1
                }
            },
            {
                "code": "reportUnknownArgumentType",
                "range": {
                    "startColumn": 26,
                    "endColumn": 31,
                    "lineCount": 1
                }
            },
            {
                "code": "reportUnknownArgumentType",
                "range": {
                    "startColumn": 33,
                    "endColumn": 37,
                    "lineCount": 1
                }
            },
            {
                "code": "reportUnknownArgumentType",
                "range": {
                    "startColumn": 53,
                    "endColumn": 62,
                    "lineCount": 1
                }
            },
            {
                "code": "reportAny",
                "range": {
                    "startColumn": 8,
                    "endColumn": 13,
                    "lineCount": 1
                }
            },
            {
                "code": "reportAny",
                "range": {
                    "startColumn": 20,
                    "endColumn": 75,
                    "lineCount": 1
                }
            },
            {
                "code": "reportUnknownArgumentType",
                "range": {
                    "startColumn": 27,
                    "endColumn": 32,
                    "lineCount": 1
                }
            },
            {
                "code": "reportUnknownArgumentType",
                "range": {
                    "startColumn": 34,
                    "endColumn": 38,
                    "lineCount": 1
                }
            },
            {
                "code": "reportUnknownArgumentType",
                "range": {
                    "startColumn": 63,
                    "endColumn": 71,
                    "lineCount": 1
                }
            },
            {
                "code": "reportUnknownParameterType",
                "range": {
                    "startColumn": 34,
                    "endColumn": 39,
                    "lineCount": 1
                }
            },
            {
                "code": "reportMissingParameterType",
                "range": {
                    "startColumn": 34,
                    "endColumn": 39,
                    "lineCount": 1
                }
            },
            {
                "code": "reportUnknownParameterType",
                "range": {
                    "startColumn": 41,
                    "endColumn": 45,
                    "lineCount": 1
                }
            },
            {
                "code": "reportMissingParameterType",
                "range": {
                    "startColumn": 41,
                    "endColumn": 45,
                    "lineCount": 1
                }
            },
            {
                "code": "reportUnknownParameterType",
                "range": {
                    "startColumn": 47,
                    "endColumn": 53,
                    "lineCount": 1
                }
            },
            {
                "code": "reportMissingParameterType",
                "range": {
                    "startColumn": 47,
                    "endColumn": 53,
                    "lineCount": 1
                }
            },
            {
                "code": "reportUnknownArgumentType",
                "range": {
                    "startColumn": 33,
                    "endColumn": 38,
                    "lineCount": 1
                }
            },
            {
                "code": "reportUnknownArgumentType",
                "range": {
                    "startColumn": 40,
                    "endColumn": 44,
                    "lineCount": 1
                }
            },
            {
                "code": "reportUnknownArgumentType",
                "range": {
                    "startColumn": 22,
                    "endColumn": 40,
                    "lineCount": 1
                }
            },
            {
                "code": "reportUnknownArgumentType",
                "range": {
                    "startColumn": 19,
                    "endColumn": 39,
                    "lineCount": 1
                }
            },
            {
                "code": "reportUnknownArgumentType",
                "range": {
                    "startColumn": 24,
                    "endColumn": 29,
                    "lineCount": 1
                }
            },
            {
                "code": "reportUnknownArgumentType",
                "range": {
                    "startColumn": 31,
                    "endColumn": 35,
                    "lineCount": 1
                }
            },
            {
                "code": "reportUnknownArgumentType",
                "range": {
                    "startColumn": 47,
                    "endColumn": 67,
                    "lineCount": 1
                }
            },
            {
                "code": "reportUnknownArgumentType",
                "range": {
                    "startColumn": 23,
                    "endColumn": 41,
                    "lineCount": 1
                }
            },
            {
                "code": "reportUnknownParameterType",
                "range": {
                    "startColumn": 38,
                    "endColumn": 43,
                    "lineCount": 1
                }
            },
            {
                "code": "reportMissingParameterType",
                "range": {
                    "startColumn": 38,
                    "endColumn": 43,
                    "lineCount": 1
                }
            },
            {
                "code": "reportUnknownParameterType",
                "range": {
                    "startColumn": 45,
                    "endColumn": 50,
                    "lineCount": 1
                }
            },
            {
                "code": "reportMissingParameterType",
                "range": {
                    "startColumn": 45,
                    "endColumn": 50,
                    "lineCount": 1
                }
            },
            {
                "code": "reportUnknownParameterType",
                "range": {
                    "startColumn": 29,
                    "endColumn": 34,
                    "lineCount": 1
                }
            },
            {
                "code": "reportMissingParameterType",
                "range": {
                    "startColumn": 29,
                    "endColumn": 34,
                    "lineCount": 1
                }
            },
            {
                "code": "reportUnknownParameterType",
                "range": {
                    "startColumn": 36,
                    "endColumn": 41,
                    "lineCount": 1
                }
            },
            {
                "code": "reportMissingParameterType",
                "range": {
                    "startColumn": 36,
                    "endColumn": 41,
                    "lineCount": 1
                }
            },
            {
                "code": "reportUnknownParameterType",
                "range": {
                    "startColumn": 43,
                    "endColumn": 49,
                    "lineCount": 1
                }
            },
            {
                "code": "reportMissingParameterType",
                "range": {
                    "startColumn": 43,
                    "endColumn": 49,
                    "lineCount": 1
                }
            },
            {
                "code": "reportUnknownArgumentType",
                "range": {
                    "startColumn": 22,
                    "endColumn": 40,
                    "lineCount": 1
                }
            },
            {
                "code": "reportUnknownArgumentType",
                "range": {
                    "startColumn": 24,
                    "endColumn": 29,
                    "lineCount": 1
                }
            },
            {
                "code": "reportUnknownArgumentType",
                "range": {
                    "startColumn": 43,
                    "endColumn": 48,
                    "lineCount": 1
                }
            },
            {
                "code": "reportUnknownParameterType",
                "range": {
                    "startColumn": 40,
                    "endColumn": 45,
                    "lineCount": 1
                }
            },
            {
                "code": "reportMissingParameterType",
                "range": {
                    "startColumn": 40,
                    "endColumn": 45,
                    "lineCount": 1
                }
            },
            {
                "code": "reportUnknownParameterType",
                "range": {
                    "startColumn": 47,
                    "endColumn": 52,
                    "lineCount": 1
                }
            },
            {
                "code": "reportMissingParameterType",
                "range": {
                    "startColumn": 47,
                    "endColumn": 52,
                    "lineCount": 1
                }
            },
            {
                "code": "reportUnknownMemberType",
                "range": {
                    "startColumn": 7,
                    "endColumn": 24,
                    "lineCount": 1
                }
            },
            {
                "code": "reportUnknownVariableType",
                "range": {
                    "startColumn": 4,
                    "endColumn": 10,
                    "lineCount": 1
                }
            },
            {
                "code": "reportUnknownMemberType",
                "range": {
                    "startColumn": 14,
                    "endColumn": 25,
                    "lineCount": 1
                }
            },
            {
                "code": "reportUnknownMemberType",
                "range": {
                    "startColumn": 34,
                    "endColumn": 51,
                    "lineCount": 1
                }
            },
            {
                "code": "reportUnknownArgumentType",
                "range": {
                    "startColumn": 56,
                    "endColumn": 5,
                    "lineCount": 11
                }
            },
            {
                "code": "reportUnknownParameterType",
                "range": {
                    "startColumn": 20,
                    "endColumn": 23,
                    "lineCount": 1
                }
            },
            {
                "code": "reportMissingParameterType",
                "range": {
                    "startColumn": 20,
                    "endColumn": 23,
                    "lineCount": 1
                }
            },
            {
                "code": "reportUnknownParameterType",
                "range": {
                    "startColumn": 25,
                    "endColumn": 34,
                    "lineCount": 1
                }
            },
            {
                "code": "reportMissingParameterType",
                "range": {
                    "startColumn": 25,
                    "endColumn": 34,
                    "lineCount": 1
                }
            },
            {
                "code": "reportUnknownParameterType",
                "range": {
                    "startColumn": 36,
                    "endColumn": 41,
                    "lineCount": 1
                }
            },
            {
                "code": "reportMissingParameterType",
                "range": {
                    "startColumn": 36,
                    "endColumn": 41,
                    "lineCount": 1
                }
            },
            {
                "code": "reportUnknownParameterType",
                "range": {
                    "startColumn": 43,
                    "endColumn": 55,
                    "lineCount": 1
                }
            },
            {
                "code": "reportMissingParameterType",
                "range": {
                    "startColumn": 43,
                    "endColumn": 55,
                    "lineCount": 1
                }
            },
            {
                "code": "reportUnknownVariableType",
                "range": {
                    "startColumn": 4,
                    "endColumn": 9,
                    "lineCount": 1
                }
            },
            {
                "code": "reportUnknownVariableType",
                "range": {
                    "startColumn": 4,
                    "endColumn": 9,
                    "lineCount": 1
                }
            },
            {
                "code": "reportUnknownVariableType",
                "range": {
                    "startColumn": 16,
                    "endColumn": 18,
                    "lineCount": 1
                }
            },
            {
                "code": "reportUnknownVariableType",
                "range": {
                    "startColumn": 20,
                    "endColumn": 26,
                    "lineCount": 1
                }
            },
            {
                "code": "reportUnknownArgumentType",
                "range": {
                    "startColumn": 16,
                    "endColumn": 66,
                    "lineCount": 1
                }
            },
            {
                "code": "reportUnknownMemberType",
                "range": {
                    "startColumn": 20,
                    "endColumn": 35,
                    "lineCount": 1
                }
            },
            {
                "code": "reportUnknownArgumentType",
                "range": {
                    "startColumn": 20,
                    "endColumn": 35,
                    "lineCount": 1
                }
            },
            {
                "code": "reportUnknownMemberType",
                "range": {
                    "startColumn": 37,
                    "endColumn": 52,
                    "lineCount": 1
                }
            },
            {
                "code": "reportUnknownArgumentType",
                "range": {
                    "startColumn": 37,
                    "endColumn": 52,
                    "lineCount": 1
                }
            },
            {
                "code": "reportUnknownVariableType",
                "range": {
                    "startColumn": 12,
                    "endColumn": 20,
                    "lineCount": 1
                }
            },
            {
                "code": "reportUnknownArgumentType",
                "range": {
                    "startColumn": 32,
                    "endColumn": 41,
                    "lineCount": 1
                }
            },
            {
                "code": "reportUnknownVariableType",
                "range": {
                    "startColumn": 12,
                    "endColumn": 24,
                    "lineCount": 1
                }
            },
            {
                "code": "reportUnknownArgumentType",
                "range": {
                    "startColumn": 36,
                    "endColumn": 17,
                    "lineCount": 5
                }
            },
            {
                "code": "reportUnknownMemberType",
                "range": {
                    "startColumn": 52,
                    "endColumn": 61,
                    "lineCount": 1
                }
            },
            {
                "code": "reportUnknownArgumentType",
                "range": {
                    "startColumn": 52,
                    "endColumn": 61,
                    "lineCount": 1
                }
            },
            {
                "code": "reportUnknownMemberType",
                "range": {
                    "startColumn": 29,
                    "endColumn": 57,
                    "lineCount": 1
                }
            },
            {
                "code": "reportUnknownMemberType",
                "range": {
                    "startColumn": 31,
                    "endColumn": 49,
                    "lineCount": 1
                }
            },
            {
                "code": "reportUnknownArgumentType",
                "range": {
                    "startColumn": 31,
                    "endColumn": 53,
                    "lineCount": 1
                }
            },
            {
                "code": "reportUnknownMemberType",
                "range": {
                    "startColumn": 26,
                    "endColumn": 59,
                    "lineCount": 1
                }
            },
            {
                "code": "reportUnknownArgumentType",
                "range": {
                    "startColumn": 26,
                    "endColumn": 63,
                    "lineCount": 1
                }
            },
            {
                "code": "reportUnknownVariableType",
                "range": {
                    "startColumn": 16,
                    "endColumn": 19,
                    "lineCount": 1
                }
            },
            {
                "code": "reportUnknownArgumentType",
                "range": {
                    "startColumn": 39,
                    "endColumn": 42,
                    "lineCount": 1
                }
            },
            {
                "code": "reportArgumentType",
                "range": {
                    "startColumn": 38,
                    "endColumn": 41,
                    "lineCount": 1
                }
            },
            {
                "code": "reportUnknownMemberType",
                "range": {
                    "startColumn": 36,
                    "endColumn": 45,
                    "lineCount": 1
                }
            },
            {
                "code": "reportUnknownArgumentType",
                "range": {
                    "startColumn": 36,
                    "endColumn": 45,
                    "lineCount": 1
                }
            },
            {
                "code": "reportUnknownVariableType",
                "range": {
                    "startColumn": 16,
                    "endColumn": 21,
                    "lineCount": 1
                }
            },
            {
                "code": "reportUnknownMemberType",
                "range": {
                    "startColumn": 24,
                    "endColumn": 41,
                    "lineCount": 1
                }
            },
            {
                "code": "reportAny",
                "range": {
                    "startColumn": 16,
                    "endColumn": 19,
                    "lineCount": 1
                }
            },
            {
                "code": "reportUnknownArgumentType",
                "range": {
                    "startColumn": 30,
                    "endColumn": 41,
                    "lineCount": 1
                }
            },
            {
                "code": "reportAny",
                "range": {
                    "startColumn": 27,
                    "endColumn": 30,
                    "lineCount": 1
                }
            },
            {
                "code": "reportUnknownVariableType",
                "range": {
                    "startColumn": 20,
                    "endColumn": 23,
                    "lineCount": 1
                }
            },
            {
                "code": "reportAny",
                "range": {
                    "startColumn": 38,
                    "endColumn": 41,
                    "lineCount": 1
                }
            },
            {
                "code": "reportImplicitOverride",
                "range": {
                    "startColumn": 8,
                    "endColumn": 14,
                    "lineCount": 1
                }
            },
            {
                "code": "reportUnknownParameterType",
                "range": {
                    "startColumn": 21,
                    "endColumn": 25,
                    "lineCount": 1
                }
            },
            {
                "code": "reportMissingParameterType",
                "range": {
                    "startColumn": 21,
                    "endColumn": 25,
                    "lineCount": 1
                }
            },
            {
                "code": "reportUnknownMemberType",
                "range": {
                    "startColumn": 33,
                    "endColumn": 47,
                    "lineCount": 1
                }
            },
            {
                "code": "reportUnknownArgumentType",
                "range": {
                    "startColumn": 33,
                    "endColumn": 47,
                    "lineCount": 1
                }
            },
            {
                "code": "reportUnknownMemberType",
                "range": {
                    "startColumn": 25,
                    "endColumn": 34,
                    "lineCount": 1
                }
            },
            {
                "code": "reportUnknownArgumentType",
                "range": {
                    "startColumn": 25,
                    "endColumn": 34,
                    "lineCount": 1
                }
            },
            {
                "code": "reportUnknownMemberType",
                "range": {
                    "startColumn": 46,
                    "endColumn": 56,
                    "lineCount": 1
                }
            },
            {
                "code": "reportUnknownArgumentType",
                "range": {
                    "startColumn": 46,
                    "endColumn": 56,
                    "lineCount": 1
                }
            },
            {
                "code": "reportUnknownParameterType",
                "range": {
                    "startColumn": 24,
                    "endColumn": 29,
                    "lineCount": 1
                }
            },
            {
                "code": "reportMissingParameterType",
                "range": {
                    "startColumn": 24,
                    "endColumn": 29,
                    "lineCount": 1
                }
            },
            {
                "code": "reportUnknownParameterType",
                "range": {
                    "startColumn": 31,
                    "endColumn": 36,
                    "lineCount": 1
                }
            },
            {
                "code": "reportMissingParameterType",
                "range": {
                    "startColumn": 31,
                    "endColumn": 36,
                    "lineCount": 1
                }
            },
            {
                "code": "reportUnknownParameterType",
                "range": {
                    "startColumn": 38,
                    "endColumn": 50,
                    "lineCount": 1
                }
            },
            {
                "code": "reportMissingParameterType",
                "range": {
                    "startColumn": 38,
                    "endColumn": 50,
                    "lineCount": 1
                }
            },
            {
                "code": "reportUnknownVariableType",
                "range": {
                    "startColumn": 4,
                    "endColumn": 9,
                    "lineCount": 1
                }
            },
            {
                "code": "reportUnknownVariableType",
                "range": {
                    "startColumn": 4,
                    "endColumn": 13,
                    "lineCount": 1
                }
            },
            {
                "code": "reportUnknownArgumentType",
                "range": {
                    "startColumn": 41,
                    "endColumn": 42,
                    "lineCount": 1
                }
            },
            {
                "code": "reportUnknownMemberType",
                "range": {
                    "startColumn": 44,
                    "endColumn": 53,
                    "lineCount": 1
                }
            },
            {
                "code": "reportUnknownArgumentType",
                "range": {
                    "startColumn": 44,
                    "endColumn": 53,
                    "lineCount": 1
                }
            },
            {
                "code": "reportUnknownVariableType",
                "range": {
                    "startColumn": 59,
                    "endColumn": 60,
                    "lineCount": 1
                }
            },
            {
                "code": "reportUnknownMemberType",
                "range": {
                    "startColumn": 64,
                    "endColumn": 79,
                    "lineCount": 1
                }
            },
            {
                "code": "reportUnknownVariableType",
                "range": {
                    "startColumn": 8,
                    "endColumn": 12,
                    "lineCount": 1
                }
            },
            {
                "code": "reportUnknownVariableType",
                "range": {
                    "startColumn": 14,
                    "endColumn": 22,
                    "lineCount": 1
                }
            },
            {
                "code": "reportUnknownMemberType",
                "range": {
                    "startColumn": 30,
                    "endColumn": 45,
                    "lineCount": 1
                }
            },
            {
                "code": "reportUnknownArgumentType",
                "range": {
                    "startColumn": 30,
                    "endColumn": 45,
                    "lineCount": 1
                }
            },
            {
                "code": "reportUnknownArgumentType",
                "range": {
                    "startColumn": 47,
                    "endColumn": 56,
                    "lineCount": 1
                }
            },
            {
                "code": "reportUnknownArgumentType",
                "range": {
                    "startColumn": 19,
                    "endColumn": 27,
                    "lineCount": 1
                }
            },
            {
                "code": "reportArgumentType",
                "range": {
                    "startColumn": 37,
                    "endColumn": 57,
                    "lineCount": 1
                }
            },
            {
                "code": "reportUnknownArgumentType",
                "range": {
                    "startColumn": 59,
                    "endColumn": 67,
                    "lineCount": 1
                }
            },
            {
                "code": "reportUnknownVariableType",
                "range": {
                    "startColumn": 8,
                    "endColumn": 15,
                    "lineCount": 1
                }
            },
            {
                "code": "reportUnknownArgumentType",
                "range": {
                    "startColumn": 27,
                    "endColumn": 34,
                    "lineCount": 1
                }
            },
            {
                "code": "reportUnknownArgumentType",
                "range": {
                    "startColumn": 22,
                    "endColumn": 37,
                    "lineCount": 1
                }
            },
            {
                "code": "reportUnknownVariableType",
                "range": {
                    "startColumn": 12,
                    "endColumn": 15,
                    "lineCount": 1
                }
            },
            {
                "code": "reportUnknownArgumentType",
                "range": {
                    "startColumn": 35,
                    "endColumn": 38,
                    "lineCount": 1
                }
            },
            {
                "code": "reportUnknownArgumentType",
                "range": {
                    "startColumn": 36,
                    "endColumn": 43,
                    "lineCount": 1
                }
            },
            {
                "code": "reportUnknownVariableType",
                "range": {
                    "startColumn": 4,
                    "endColumn": 18,
                    "lineCount": 1
                }
            },
            {
                "code": "reportUnknownArgumentType",
                "range": {
                    "startColumn": 46,
                    "endColumn": 47,
                    "lineCount": 1
                }
            },
            {
                "code": "reportUnknownMemberType",
                "range": {
                    "startColumn": 49,
                    "endColumn": 58,
                    "lineCount": 1
                }
            },
            {
                "code": "reportUnknownArgumentType",
                "range": {
                    "startColumn": 49,
                    "endColumn": 58,
                    "lineCount": 1
                }
            },
            {
                "code": "reportUnknownVariableType",
                "range": {
                    "startColumn": 64,
                    "endColumn": 65,
                    "lineCount": 1
                }
            },
            {
                "code": "reportUnknownMemberType",
                "range": {
                    "startColumn": 69,
                    "endColumn": 84,
                    "lineCount": 1
                }
            },
            {
                "code": "reportUnknownVariableType",
                "range": {
                    "startColumn": 8,
                    "endColumn": 12,
                    "lineCount": 1
                }
            },
            {
                "code": "reportUnknownVariableType",
                "range": {
                    "startColumn": 14,
                    "endColumn": 22,
                    "lineCount": 1
                }
            },
            {
                "code": "reportUnknownMemberType",
                "range": {
                    "startColumn": 30,
                    "endColumn": 45,
                    "lineCount": 1
                }
            },
            {
                "code": "reportUnknownArgumentType",
                "range": {
                    "startColumn": 30,
                    "endColumn": 45,
                    "lineCount": 1
                }
            },
            {
                "code": "reportUnknownArgumentType",
                "range": {
                    "startColumn": 47,
                    "endColumn": 61,
                    "lineCount": 1
                }
            },
            {
                "code": "reportUnknownArgumentType",
                "range": {
                    "startColumn": 19,
                    "endColumn": 27,
                    "lineCount": 1
                }
            },
            {
                "code": "reportArgumentType",
                "range": {
                    "startColumn": 37,
                    "endColumn": 57,
                    "lineCount": 1
                }
            },
            {
                "code": "reportUnknownArgumentType",
                "range": {
                    "startColumn": 59,
                    "endColumn": 67,
                    "lineCount": 1
                }
            },
            {
                "code": "reportUnknownVariableType",
                "range": {
                    "startColumn": 8,
                    "endColumn": 15,
                    "lineCount": 1
                }
            },
            {
                "code": "reportUnknownVariableType",
                "range": {
                    "startColumn": 12,
                    "endColumn": 19,
                    "lineCount": 1
                }
            },
            {
                "code": "reportAny",
                "range": {
                    "startColumn": 12,
                    "endColumn": 16,
                    "lineCount": 1
                }
            },
            {
                "code": "reportUnknownVariableType",
                "range": {
                    "startColumn": 18,
                    "endColumn": 22,
                    "lineCount": 1
                }
            },
            {
                "code": "reportUnknownArgumentType",
                "range": {
                    "startColumn": 39,
                    "endColumn": 46,
                    "lineCount": 1
                }
            },
            {
                "code": "reportUnknownArgumentType",
                "range": {
                    "startColumn": 31,
                    "endColumn": 35,
                    "lineCount": 1
                }
            },
            {
                "code": "reportUnknownArgumentType",
                "range": {
                    "startColumn": 26,
                    "endColumn": 35,
                    "lineCount": 1
                }
            },
            {
                "code": "reportUnknownVariableType",
                "range": {
                    "startColumn": 16,
                    "endColumn": 19,
                    "lineCount": 1
                }
            },
            {
                "code": "reportUnknownArgumentType",
                "range": {
                    "startColumn": 39,
                    "endColumn": 42,
                    "lineCount": 1
                }
            },
            {
                "code": "reportAny",
                "range": {
                    "startColumn": 31,
                    "endColumn": 35,
                    "lineCount": 1
                }
            },
            {
                "code": "reportUnknownArgumentType",
                "range": {
                    "startColumn": 37,
                    "endColumn": 41,
                    "lineCount": 1
                }
            },
            {
                "code": "reportUnknownParameterType",
                "range": {
                    "startColumn": 36,
                    "endColumn": 39,
                    "lineCount": 1
                }
            },
            {
                "code": "reportMissingParameterType",
                "range": {
                    "startColumn": 36,
                    "endColumn": 39,
                    "lineCount": 1
                }
            },
            {
                "code": "reportUnknownArgumentType",
                "range": {
                    "startColumn": 23,
                    "endColumn": 26,
                    "lineCount": 1
                }
            },
            {
                "code": "reportUnknownArgumentType",
                "range": {
                    "startColumn": 48,
                    "endColumn": 51,
                    "lineCount": 1
                }
            },
            {
                "code": "reportUnknownVariableType",
                "range": {
                    "startColumn": 4,
                    "endColumn": 18,
                    "lineCount": 1
                }
            },
            {
                "code": "reportUnknownMemberType",
                "range": {
                    "startColumn": 21,
                    "endColumn": 26,
                    "lineCount": 1
                }
            },
            {
                "code": "reportUnknownVariableType",
                "range": {
                    "startColumn": 4,
                    "endColumn": 8,
                    "lineCount": 1
                }
            },
            {
                "code": "reportUnknownArgumentType",
                "range": {
                    "startColumn": 19,
                    "endColumn": 23,
                    "lineCount": 1
                }
            }
        ],
        "./modepy/test/test_nodes.py": [
            {
                "code": "reportUnknownParameterType",
                "range": {
                    "startColumn": 36,
                    "endColumn": 40,
                    "lineCount": 1
                }
            },
            {
                "code": "reportMissingParameterType",
                "range": {
                    "startColumn": 36,
                    "endColumn": 40,
                    "lineCount": 1
                }
            },
            {
                "code": "reportUnknownArgumentType",
                "range": {
                    "startColumn": 49,
                    "endColumn": 53,
                    "lineCount": 1
                }
            },
            {
                "code": "reportAny",
                "range": {
                    "startColumn": 11,
                    "endColumn": 57,
                    "lineCount": 1
                }
            },
            {
                "code": "reportAny",
                "range": {
                    "startColumn": 19,
                    "endColumn": 43,
                    "lineCount": 1
                }
            },
            {
                "code": "reportAny",
                "range": {
                    "startColumn": 8,
                    "endColumn": 11,
                    "lineCount": 1
                }
            },
            {
                "code": "reportUnknownParameterType",
                "range": {
                    "startColumn": 12,
                    "endColumn": 13,
                    "lineCount": 1
                }
            },
            {
                "code": "reportMissingParameterType",
                "range": {
                    "startColumn": 12,
                    "endColumn": 13,
                    "lineCount": 1
                }
            },
            {
                "code": "reportAny",
                "range": {
                    "startColumn": 15,
                    "endColumn": 64,
                    "lineCount": 1
                }
            },
            {
                "code": "reportUnknownArgumentType",
                "range": {
                    "startColumn": 42,
                    "endColumn": 45,
                    "lineCount": 1
                }
            },
            {
                "code": "reportAny",
                "range": {
                    "startColumn": 15,
                    "endColumn": 22,
                    "lineCount": 1
                }
            },
            {
                "code": "reportAny",
                "range": {
                    "startColumn": 15,
                    "endColumn": 21,
                    "lineCount": 1
                }
            },
            {
                "code": "reportAny",
                "range": {
                    "startColumn": 8,
                    "endColumn": 17,
                    "lineCount": 1
                }
            },
            {
                "code": "reportAny",
                "range": {
                    "startColumn": 31,
                    "endColumn": 40,
                    "lineCount": 1
                }
            },
            {
                "code": "reportUnknownMemberType",
                "range": {
                    "startColumn": 8,
                    "endColumn": 36,
                    "lineCount": 1
                }
            },
            {
                "code": "reportUnknownVariableType",
                "range": {
                    "startColumn": 4,
                    "endColumn": 16,
                    "lineCount": 1
                }
            },
            {
                "code": "reportUnknownVariableType",
                "range": {
                    "startColumn": 8,
                    "endColumn": 14,
                    "lineCount": 1
                }
            },
            {
                "code": "reportUnknownArgumentType",
                "range": {
                    "startColumn": 24,
                    "endColumn": 43,
                    "lineCount": 1
                }
            },
            {
                "code": "reportUnknownParameterType",
                "range": {
                    "startColumn": 23,
                    "endColumn": 27,
                    "lineCount": 1
                }
            },
            {
                "code": "reportMissingParameterType",
                "range": {
                    "startColumn": 23,
                    "endColumn": 27,
                    "lineCount": 1
                }
            },
            {
                "code": "reportUnknownParameterType",
                "range": {
                    "startColumn": 29,
                    "endColumn": 30,
                    "lineCount": 1
                }
            },
            {
                "code": "reportMissingParameterType",
                "range": {
                    "startColumn": 29,
                    "endColumn": 30,
                    "lineCount": 1
                }
            },
            {
                "code": "reportUnknownArgumentType",
                "range": {
                    "startColumn": 37,
                    "endColumn": 41,
                    "lineCount": 1
                }
            },
            {
                "code": "reportUnknownArgumentType",
                "range": {
                    "startColumn": 43,
                    "endColumn": 44,
                    "lineCount": 1
                }
            },
            {
                "code": "reportUnknownParameterType",
                "range": {
                    "startColumn": 30,
                    "endColumn": 33,
                    "lineCount": 1
                }
            },
            {
                "code": "reportMissingParameterType",
                "range": {
                    "startColumn": 30,
                    "endColumn": 33,
                    "lineCount": 1
                }
            },
            {
                "code": "reportUnknownArgumentType",
                "range": {
                    "startColumn": 36,
                    "endColumn": 39,
                    "lineCount": 1
                }
            },
            {
                "code": "reportArgumentType",
                "range": {
                    "startColumn": 41,
                    "endColumn": 49,
                    "lineCount": 1
                }
            },
            {
                "code": "reportAny",
                "range": {
                    "startColumn": 12,
                    "endColumn": 20,
                    "lineCount": 1
                }
            },
            {
                "code": "reportUnknownArgumentType",
                "range": {
                    "startColumn": 21,
                    "endColumn": 58,
                    "lineCount": 1
                }
            },
            {
                "code": "reportUnknownParameterType",
                "range": {
                    "startColumn": 45,
                    "endColumn": 48,
                    "lineCount": 1
                }
            },
            {
                "code": "reportMissingParameterType",
                "range": {
                    "startColumn": 45,
                    "endColumn": 48,
                    "lineCount": 1
                }
            },
            {
                "code": "reportArgumentType",
                "range": {
                    "startColumn": 36,
                    "endColumn": 9,
                    "lineCount": 3
                }
            },
            {
                "code": "reportAny",
                "range": {
                    "startColumn": 12,
                    "endColumn": 20,
                    "lineCount": 1
                }
            },
            {
                "code": "reportUnknownParameterType",
                "range": {
                    "startColumn": 22,
                    "endColumn": 25,
                    "lineCount": 1
                }
            },
            {
                "code": "reportMissingParameterType",
                "range": {
                    "startColumn": 22,
                    "endColumn": 25,
                    "lineCount": 1
                }
            },
            {
                "code": "reportUnknownParameterType",
                "range": {
                    "startColumn": 27,
                    "endColumn": 36,
                    "lineCount": 1
                }
            },
            {
                "code": "reportMissingParameterType",
                "range": {
                    "startColumn": 27,
                    "endColumn": 36,
                    "lineCount": 1
                }
            },
            {
                "code": "reportUnknownVariableType",
                "range": {
                    "startColumn": 4,
                    "endColumn": 9,
                    "lineCount": 1
                }
            },
            {
                "code": "reportAny",
                "range": {
                    "startColumn": 4,
                    "endColumn": 12,
                    "lineCount": 1
                }
            },
            {
                "code": "reportAny",
                "range": {
                    "startColumn": 16,
                    "endColumn": 20,
                    "lineCount": 2
                }
            },
            {
                "code": "reportAny",
                "range": {
                    "startColumn": 23,
                    "endColumn": 31,
                    "lineCount": 1
                }
            },
            {
                "code": "reportAny",
                "range": {
                    "startColumn": 23,
                    "endColumn": 31,
                    "lineCount": 1
                }
            },
            {
                "code": "reportUnknownParameterType",
                "range": {
                    "startColumn": 36,
                    "endColumn": 41,
                    "lineCount": 1
                }
            },
            {
                "code": "reportMissingParameterType",
                "range": {
                    "startColumn": 36,
                    "endColumn": 41,
                    "lineCount": 1
                }
            },
            {
                "code": "reportMissingParameterType",
                "range": {
                    "startColumn": 43,
                    "endColumn": 52,
                    "lineCount": 1
                }
            },
            {
                "code": "reportUnknownMemberType",
                "range": {
                    "startColumn": 10,
                    "endColumn": 20,
                    "lineCount": 1
                }
            },
            {
                "code": "reportUnknownMemberType",
                "range": {
                    "startColumn": 4,
                    "endColumn": 14,
                    "lineCount": 1
                }
            },
            {
                "code": "reportAny",
                "range": {
                    "startColumn": 16,
                    "endColumn": 21,
                    "lineCount": 1
                }
            },
            {
                "code": "reportAny",
                "range": {
                    "startColumn": 16,
                    "endColumn": 21,
                    "lineCount": 1
                }
            },
            {
                "code": "reportAny",
                "range": {
                    "startColumn": 16,
                    "endColumn": 21,
                    "lineCount": 1
                }
            },
            {
                "code": "reportAny",
                "range": {
                    "startColumn": 16,
                    "endColumn": 21,
                    "lineCount": 1
                }
            },
            {
                "code": "reportAny",
                "range": {
                    "startColumn": 16,
                    "endColumn": 21,
                    "lineCount": 1
                }
            },
            {
                "code": "reportAny",
                "range": {
                    "startColumn": 16,
                    "endColumn": 21,
                    "lineCount": 1
                }
            },
            {
                "code": "reportAny",
                "range": {
                    "startColumn": 16,
                    "endColumn": 21,
                    "lineCount": 1
                }
            },
            {
                "code": "reportAny",
                "range": {
                    "startColumn": 16,
                    "endColumn": 21,
                    "lineCount": 1
                }
            },
            {
                "code": "reportAny",
                "range": {
                    "startColumn": 19,
                    "endColumn": 33,
                    "lineCount": 1
                }
            },
            {
                "code": "reportUnknownMemberType",
                "range": {
                    "startColumn": 8,
                    "endColumn": 15,
                    "lineCount": 1
                }
            },
            {
                "code": "reportCallIssue",
                "range": {
                    "startColumn": 30,
                    "endColumn": 36,
                    "lineCount": 1
                }
            },
            {
                "code": "reportUnknownMemberType",
                "range": {
                    "startColumn": 4,
                    "endColumn": 17,
                    "lineCount": 1
                }
            },
            {
                "code": "reportUnknownMemberType",
                "range": {
                    "startColumn": 4,
                    "endColumn": 17,
                    "lineCount": 1
                }
            },
            {
                "code": "reportUnknownMemberType",
                "range": {
                    "startColumn": 4,
                    "endColumn": 17,
                    "lineCount": 1
                }
            },
            {
                "code": "reportUnknownMemberType",
                "range": {
                    "startColumn": 4,
                    "endColumn": 12,
                    "lineCount": 1
                }
            },
            {
                "code": "reportUnknownVariableType",
                "range": {
                    "startColumn": 8,
                    "endColumn": 13,
                    "lineCount": 1
                }
            },
            {
                "code": "reportUnknownMemberType",
                "range": {
                    "startColumn": 16,
                    "endColumn": 44,
                    "lineCount": 2
                }
            },
            {
                "code": "reportUnknownArgumentType",
                "range": {
                    "startColumn": 30,
                    "endColumn": 47,
                    "lineCount": 1
                }
            },
            {
                "code": "reportUnknownMemberType",
                "range": {
                    "startColumn": 12,
                    "endColumn": 21,
                    "lineCount": 3
                }
            },
            {
                "code": "reportUnknownVariableType",
                "range": {
                    "startColumn": 8,
                    "endColumn": 15,
                    "lineCount": 1
                }
            },
            {
                "code": "reportArgumentType",
                "range": {
                    "startColumn": 64,
                    "endColumn": 69,
                    "lineCount": 1
                }
            },
            {
                "code": "reportUnknownArgumentType",
                "range": {
                    "startColumn": 27,
                    "endColumn": 46,
                    "lineCount": 1
                }
            }
        ],
        "./modepy/test/test_quad_construction.py": [
            {
                "code": "reportAny",
                "range": {
                    "startColumn": 14,
                    "endColumn": 46,
                    "lineCount": 1
                }
            },
            {
                "code": "reportAny",
                "range": {
                    "startColumn": 34,
                    "endColumn": 39,
                    "lineCount": 1
                }
            },
            {
                "code": "reportAny",
                "range": {
                    "startColumn": 48,
                    "endColumn": 53,
                    "lineCount": 1
                }
            },
            {
                "code": "reportAny",
                "range": {
                    "startColumn": 34,
                    "endColumn": 39,
                    "lineCount": 1
                }
            },
            {
                "code": "reportAny",
                "range": {
                    "startColumn": 48,
                    "endColumn": 53,
                    "lineCount": 1
                }
            },
            {
                "code": "reportAny",
                "range": {
                    "startColumn": 14,
                    "endColumn": 46,
                    "lineCount": 1
                }
            },
            {
                "code": "reportPrivateUsage",
                "range": {
                    "startColumn": 17,
                    "endColumn": 29,
                    "lineCount": 1
                }
            },
            {
                "code": "reportAny",
                "range": {
                    "startColumn": 14,
                    "endColumn": 46,
                    "lineCount": 1
                }
            },
            {
                "code": "reportPrivateUsage",
                "range": {
                    "startColumn": 17,
                    "endColumn": 29,
                    "lineCount": 1
                }
            },
            {
                "code": "reportUnknownVariableType",
                "range": {
                    "startColumn": 4,
                    "endColumn": 9,
                    "lineCount": 1
                }
            },
            {
                "code": "reportUnknownArgumentType",
                "range": {
                    "startColumn": 21,
                    "endColumn": 61,
                    "lineCount": 1
                }
            },
            {
                "code": "reportUnknownMemberType",
                "range": {
                    "startColumn": 22,
                    "endColumn": 40,
                    "lineCount": 1
                }
            },
            {
                "code": "reportUnknownMemberType",
                "range": {
                    "startColumn": 42,
                    "endColumn": 60,
                    "lineCount": 1
                }
            },
            {
                "code": "reportUnknownArgumentType",
                "range": {
                    "startColumn": 45,
                    "endColumn": 50,
                    "lineCount": 1
                }
            },
            {
                "code": "reportUnknownMemberType",
                "range": {
                    "startColumn": 8,
                    "endColumn": 16,
                    "lineCount": 1
                }
            },
            {
                "code": "reportAny",
                "range": {
                    "startColumn": 17,
                    "endColumn": 25,
                    "lineCount": 1
                }
            },
            {
                "code": "reportAny",
                "range": {
                    "startColumn": 27,
                    "endColumn": 35,
                    "lineCount": 1
                }
            },
            {
                "code": "reportUnknownMemberType",
                "range": {
                    "startColumn": 8,
                    "endColumn": 16,
                    "lineCount": 1
                }
            },
            {
                "code": "reportUnknownArgumentType",
                "range": {
                    "startColumn": 18,
                    "endColumn": 27,
                    "lineCount": 1
                }
            },
            {
                "code": "reportAny",
                "range": {
                    "startColumn": 14,
                    "endColumn": 56,
                    "lineCount": 1
                }
            },
            {
                "code": "reportPrivateUsage",
                "range": {
                    "startColumn": 17,
                    "endColumn": 29,
                    "lineCount": 1
                }
            },
            {
                "code": "reportUnknownVariableType",
                "range": {
                    "startColumn": 4,
                    "endColumn": 9,
                    "lineCount": 1
                }
            },
            {
                "code": "reportUnknownArgumentType",
                "range": {
                    "startColumn": 21,
                    "endColumn": 61,
                    "lineCount": 1
                }
            },
            {
                "code": "reportUnknownMemberType",
                "range": {
                    "startColumn": 22,
                    "endColumn": 40,
                    "lineCount": 1
                }
            },
            {
                "code": "reportUnknownMemberType",
                "range": {
                    "startColumn": 42,
                    "endColumn": 60,
                    "lineCount": 1
                }
            },
            {
                "code": "reportUnknownArgumentType",
                "range": {
                    "startColumn": 27,
                    "endColumn": 32,
                    "lineCount": 1
                }
            },
            {
                "code": "reportUnknownArgumentType",
                "range": {
                    "startColumn": 25,
                    "endColumn": 30,
                    "lineCount": 1
                }
            },
            {
                "code": "reportUnknownArgumentType",
                "range": {
                    "startColumn": 19,
                    "endColumn": 49,
                    "lineCount": 1
                }
            },
            {
                "code": "reportUnknownArgumentType",
                "range": {
                    "startColumn": 20,
                    "endColumn": 25,
                    "lineCount": 1
                }
            },
            {
                "code": "reportUnknownArgumentType",
                "range": {
                    "startColumn": 24,
                    "endColumn": 29,
                    "lineCount": 1
                }
            },
            {
                "code": "reportAny",
                "range": {
                    "startColumn": 8,
                    "endColumn": 9,
                    "lineCount": 1
                }
            },
            {
                "code": "reportAny",
                "range": {
                    "startColumn": 24,
                    "endColumn": 47,
                    "lineCount": 1
                }
            },
            {
                "code": "reportAny",
                "range": {
                    "startColumn": 12,
                    "endColumn": 57,
                    "lineCount": 2
                }
            },
            {
                "code": "reportUnknownMemberType",
                "range": {
                    "startColumn": 34,
                    "endColumn": 53,
                    "lineCount": 1
                }
            },
            {
                "code": "reportAny",
                "range": {
                    "startColumn": 31,
                    "endColumn": 32,
                    "lineCount": 1
                }
            },
            {
                "code": "reportAny",
                "range": {
                    "startColumn": 14,
                    "endColumn": 56,
                    "lineCount": 1
                }
            },
            {
                "code": "reportPrivateUsage",
                "range": {
                    "startColumn": 17,
                    "endColumn": 29,
                    "lineCount": 1
                }
            },
            {
                "code": "reportUnknownVariableType",
                "range": {
                    "startColumn": 4,
                    "endColumn": 9,
                    "lineCount": 1
                }
            },
            {
                "code": "reportUnknownArgumentType",
                "range": {
                    "startColumn": 21,
                    "endColumn": 61,
                    "lineCount": 1
                }
            },
            {
                "code": "reportUnknownMemberType",
                "range": {
                    "startColumn": 22,
                    "endColumn": 40,
                    "lineCount": 1
                }
            },
            {
                "code": "reportUnknownMemberType",
                "range": {
                    "startColumn": 42,
                    "endColumn": 60,
                    "lineCount": 1
                }
            },
            {
                "code": "reportUnknownArgumentType",
                "range": {
                    "startColumn": 34,
                    "endColumn": 39,
                    "lineCount": 1
                }
            },
            {
                "code": "reportUnknownArgumentType",
                "range": {
                    "startColumn": 12,
                    "endColumn": 17,
                    "lineCount": 1
                }
            },
            {
                "code": "reportUnknownVariableType",
                "range": {
                    "startColumn": 8,
                    "endColumn": 13,
                    "lineCount": 1
                }
            },
            {
                "code": "reportPossiblyUnboundVariable",
                "range": {
                    "startColumn": 11,
                    "endColumn": 21,
                    "lineCount": 1
                }
            }
        ],
        "./modepy/test/test_quadrature.py": [
            {
                "code": "reportUnknownParameterType",
                "range": {
                    "startColumn": 8,
                    "endColumn": 24,
                    "lineCount": 1
                }
            },
            {
                "code": "reportUnknownParameterType",
                "range": {
                    "startColumn": 25,
                    "endColumn": 26,
                    "lineCount": 1
                }
            },
            {
                "code": "reportMissingParameterType",
                "range": {
                    "startColumn": 25,
                    "endColumn": 26,
                    "lineCount": 1
                }
            },
            {
                "code": "reportUnknownParameterType",
                "range": {
                    "startColumn": 28,
                    "endColumn": 30,
                    "lineCount": 1
                }
            },
            {
                "code": "reportMissingParameterType",
                "range": {
                    "startColumn": 28,
                    "endColumn": 30,
                    "lineCount": 1
                }
            },
            {
                "code": "reportUnknownParameterType",
                "range": {
                    "startColumn": 32,
                    "endColumn": 37,
                    "lineCount": 1
                }
            },
            {
                "code": "reportMissingParameterType",
                "range": {
                    "startColumn": 32,
                    "endColumn": 37,
                    "lineCount": 1
                }
            },
            {
                "code": "reportUnknownVariableType",
                "range": {
                    "startColumn": 15,
                    "endColumn": 9,
                    "lineCount": 4
                }
            },
            {
                "code": "reportUnknownArgumentType",
                "range": {
                    "startColumn": 21,
                    "endColumn": 64,
                    "lineCount": 1
                }
            },
            {
                "code": "reportUnknownArgumentType",
                "range": {
                    "startColumn": 29,
                    "endColumn": 38,
                    "lineCount": 1
                }
            },
            {
                "code": "reportAny",
                "range": {
                    "startColumn": 26,
                    "endColumn": 56,
                    "lineCount": 1
                }
            },
            {
                "code": "reportUnknownArgumentType",
                "range": {
                    "startColumn": 15,
                    "endColumn": 25,
                    "lineCount": 1
                }
            },
            {
                "code": "reportUnusedImport",
                "range": {
                    "startColumn": 11,
                    "endColumn": 16,
                    "lineCount": 1
                }
            },
            {
                "code": "reportConstantRedefinition",
                "range": {
                    "startColumn": 4,
                    "endColumn": 12,
                    "lineCount": 1
                }
            },
            {
                "code": "reportUnknownParameterType",
                "range": {
                    "startColumn": 26,
                    "endColumn": 33,
                    "lineCount": 1
                }
            },
            {
                "code": "reportMissingParameterType",
                "range": {
                    "startColumn": 26,
                    "endColumn": 33,
                    "lineCount": 1
                }
            },
            {
                "code": "reportUnknownParameterType",
                "range": {
                    "startColumn": 35,
                    "endColumn": 44,
                    "lineCount": 1
                }
            },
            {
                "code": "reportMissingParameterType",
                "range": {
                    "startColumn": 35,
                    "endColumn": 44,
                    "lineCount": 1
                }
            },
            {
                "code": "reportUnknownVariableType",
                "range": {
                    "startColumn": 8,
                    "endColumn": 12,
                    "lineCount": 1
                }
            },
            {
                "code": "reportUnknownMemberType",
                "range": {
                    "startColumn": 15,
                    "endColumn": 25,
                    "lineCount": 1
                }
            },
            {
                "code": "reportUnknownMemberType",
                "range": {
                    "startColumn": 15,
                    "endColumn": 31,
                    "lineCount": 1
                }
            },
            {
                "code": "reportUnknownMemberType",
                "range": {
                    "startColumn": 25,
                    "endColumn": 38,
                    "lineCount": 1
                }
            },
            {
                "code": "reportUnknownArgumentType",
                "range": {
                    "startColumn": 25,
                    "endColumn": 42,
                    "lineCount": 1
                }
            },
            {
                "code": "reportAny",
                "range": {
                    "startColumn": 16,
                    "endColumn": 17,
                    "lineCount": 1
                }
            },
            {
                "code": "reportUnknownParameterType",
                "range": {
                    "startColumn": 18,
                    "endColumn": 19,
                    "lineCount": 1
                }
            },
            {
                "code": "reportMissingParameterType",
                "range": {
                    "startColumn": 18,
                    "endColumn": 19,
                    "lineCount": 1
                }
            },
            {
                "code": "reportAny",
                "range": {
                    "startColumn": 23,
                    "endColumn": 45,
                    "lineCount": 1
                }
            },
            {
                "code": "reportUnknownArgumentType",
                "range": {
                    "startColumn": 30,
                    "endColumn": 36,
                    "lineCount": 1
                }
            },
            {
                "code": "reportUnknownVariableType",
                "range": {
                    "startColumn": 12,
                    "endColumn": 15,
                    "lineCount": 1
                }
            },
            {
                "code": "reportAny",
                "range": {
                    "startColumn": 12,
                    "endColumn": 20,
                    "lineCount": 1
                }
            },
            {
                "code": "reportUnknownVariableType",
                "range": {
                    "startColumn": 12,
                    "endColumn": 15,
                    "lineCount": 1
                }
            },
            {
                "code": "reportUnknownArgumentType",
                "range": {
                    "startColumn": 22,
                    "endColumn": 36,
                    "lineCount": 1
                }
            },
            {
                "code": "reportUnknownParameterType",
                "range": {
                    "startColumn": 16,
                    "endColumn": 17,
                    "lineCount": 1
                }
            },
            {
                "code": "reportUnknownParameterType",
                "range": {
                    "startColumn": 18,
                    "endColumn": 19,
                    "lineCount": 1
                }
            },
            {
                "code": "reportMissingParameterType",
                "range": {
                    "startColumn": 18,
                    "endColumn": 19,
                    "lineCount": 1
                }
            },
            {
                "code": "reportUnknownVariableType",
                "range": {
                    "startColumn": 23,
                    "endColumn": 29,
                    "lineCount": 1
                }
            },
            {
                "code": "reportUnknownArgumentType",
                "range": {
                    "startColumn": 23,
                    "endColumn": 24,
                    "lineCount": 1
                }
            },
            {
                "code": "reportAny",
                "range": {
                    "startColumn": 12,
                    "endColumn": 20,
                    "lineCount": 1
                }
            },
            {
                "code": "reportAny",
                "range": {
                    "startColumn": 12,
                    "endColumn": 15,
                    "lineCount": 1
                }
            },
            {
                "code": "reportAny",
                "range": {
                    "startColumn": 22,
                    "endColumn": 36,
                    "lineCount": 1
                }
            },
            {
                "code": "reportUnknownParameterType",
                "range": {
                    "startColumn": 12,
                    "endColumn": 13,
                    "lineCount": 1
                }
            },
            {
                "code": "reportUnknownParameterType",
                "range": {
                    "startColumn": 14,
                    "endColumn": 15,
                    "lineCount": 1
                }
            },
            {
                "code": "reportMissingParameterType",
                "range": {
                    "startColumn": 14,
                    "endColumn": 15,
                    "lineCount": 1
                }
            },
            {
                "code": "reportUnknownVariableType",
                "range": {
                    "startColumn": 19,
                    "endColumn": 25,
                    "lineCount": 1
                }
            },
            {
                "code": "reportUnknownArgumentType",
                "range": {
                    "startColumn": 19,
                    "endColumn": 20,
                    "lineCount": 1
                }
            },
            {
                "code": "reportAny",
                "range": {
                    "startColumn": 8,
                    "endColumn": 16,
                    "lineCount": 1
                }
            },
            {
                "code": "reportAny",
                "range": {
                    "startColumn": 8,
                    "endColumn": 11,
                    "lineCount": 1
                }
            },
            {
                "code": "reportAny",
                "range": {
                    "startColumn": 18,
                    "endColumn": 32,
                    "lineCount": 1
                }
            },
            {
                "code": "reportUnknownParameterType",
                "range": {
                    "startColumn": 28,
                    "endColumn": 38,
                    "lineCount": 1
                }
            },
            {
                "code": "reportMissingParameterType",
                "range": {
                    "startColumn": 28,
                    "endColumn": 38,
                    "lineCount": 1
                }
            },
            {
                "code": "reportUnknownParameterType",
                "range": {
                    "startColumn": 40,
                    "endColumn": 53,
                    "lineCount": 1
                }
            },
            {
                "code": "reportMissingParameterType",
                "range": {
                    "startColumn": 40,
                    "endColumn": 53,
                    "lineCount": 1
                }
            },
            {
                "code": "reportUnknownParameterType",
                "range": {
                    "startColumn": 55,
                    "endColumn": 58,
                    "lineCount": 1
                }
            },
            {
                "code": "reportMissingParameterType",
                "range": {
                    "startColumn": 55,
                    "endColumn": 58,
                    "lineCount": 1
                }
            },
            {
                "code": "reportUnknownVariableType",
                "range": {
                    "startColumn": 12,
                    "endColumn": 16,
                    "lineCount": 1
                }
            },
            {
                "code": "reportCallIssue",
                "range": {
                    "startColumn": 37,
                    "endColumn": 40,
                    "lineCount": 1
                }
            },
            {
                "code": "reportUnknownArgumentType",
                "range": {
                    "startColumn": 18,
                    "endColumn": 52,
                    "lineCount": 1
                }
            },
            {
                "code": "reportUnknownMemberType",
                "range": {
                    "startColumn": 19,
                    "endColumn": 41,
                    "lineCount": 1
                }
            },
            {
                "code": "reportUnknownMemberType",
                "range": {
                    "startColumn": 20,
                    "endColumn": 32,
                    "lineCount": 1
                }
            },
            {
                "code": "reportUnknownMemberType",
                "range": {
                    "startColumn": 19,
                    "endColumn": 41,
                    "lineCount": 1
                }
            },
            {
                "code": "reportUnknownMemberType",
                "range": {
                    "startColumn": 20,
                    "endColumn": 32,
                    "lineCount": 1
                }
            },
            {
                "code": "reportUnknownMemberType",
                "range": {
                    "startColumn": 12,
                    "endColumn": 19,
                    "lineCount": 1
                }
            },
            {
                "code": "reportUnknownMemberType",
                "range": {
                    "startColumn": 20,
                    "endColumn": 30,
                    "lineCount": 1
                }
            },
            {
                "code": "reportUnknownArgumentType",
                "range": {
                    "startColumn": 20,
                    "endColumn": 33,
                    "lineCount": 1
                }
            },
            {
                "code": "reportUnknownMemberType",
                "range": {
                    "startColumn": 35,
                    "endColumn": 45,
                    "lineCount": 1
                }
            },
            {
                "code": "reportUnknownArgumentType",
                "range": {
                    "startColumn": 35,
                    "endColumn": 48,
                    "lineCount": 1
                }
            },
            {
                "code": "reportUnknownMemberType",
                "range": {
                    "startColumn": 12,
                    "endColumn": 19,
                    "lineCount": 1
                }
            },
            {
                "code": "reportUnknownArgumentType",
                "range": {
                    "startColumn": 14,
                    "endColumn": 48,
                    "lineCount": 1
                }
            },
            {
                "code": "reportUnknownMemberType",
                "range": {
                    "startColumn": 34,
                    "endColumn": 47,
                    "lineCount": 1
                }
            },
            {
                "code": "reportUnknownMemberType",
                "range": {
                    "startColumn": 29,
                    "endColumn": 42,
                    "lineCount": 1
                }
            },
            {
                "code": "reportUnknownArgumentType",
                "range": {
                    "startColumn": 29,
                    "endColumn": 42,
                    "lineCount": 1
                }
            },
            {
                "code": "reportUnknownArgumentType",
                "range": {
                    "startColumn": 44,
                    "endColumn": 47,
                    "lineCount": 1
                }
            },
            {
                "code": "reportUnknownVariableType",
                "range": {
                    "startColumn": 12,
                    "endColumn": 15,
                    "lineCount": 1
                }
            },
            {
                "code": "reportUnknownVariableType",
                "range": {
                    "startColumn": 12,
                    "endColumn": 15,
                    "lineCount": 1
                }
            },
            {
                "code": "reportUnknownArgumentType",
                "range": {
                    "startColumn": 22,
                    "endColumn": 31,
                    "lineCount": 1
                }
            },
            {
                "code": "reportUnknownArgumentType",
                "range": {
                    "startColumn": 34,
                    "endColumn": 37,
                    "lineCount": 1
                }
            },
            {
                "code": "reportUnknownParameterType",
                "range": {
                    "startColumn": 30,
                    "endColumn": 33,
                    "lineCount": 1
                }
            },
            {
                "code": "reportMissingParameterType",
                "range": {
                    "startColumn": 30,
                    "endColumn": 33,
                    "lineCount": 1
                }
            },
            {
                "code": "reportUnknownParameterType",
                "range": {
                    "startColumn": 35,
                    "endColumn": 45,
                    "lineCount": 1
                }
            },
            {
                "code": "reportMissingParameterType",
                "range": {
                    "startColumn": 35,
                    "endColumn": 45,
                    "lineCount": 1
                }
            },
            {
                "code": "reportUnknownParameterType",
                "range": {
                    "startColumn": 47,
                    "endColumn": 56,
                    "lineCount": 1
                }
            },
            {
                "code": "reportMissingParameterType",
                "range": {
                    "startColumn": 47,
                    "endColumn": 56,
                    "lineCount": 1
                }
            },
            {
                "code": "reportUnknownParameterType",
                "range": {
                    "startColumn": 8,
                    "endColumn": 23,
                    "lineCount": 1
                }
            },
            {
                "code": "reportUnknownParameterType",
                "range": {
                    "startColumn": 24,
                    "endColumn": 28,
                    "lineCount": 1
                }
            },
            {
                "code": "reportMissingParameterType",
                "range": {
                    "startColumn": 24,
                    "endColumn": 28,
                    "lineCount": 1
                }
            },
            {
                "code": "reportUnknownParameterType",
                "range": {
                    "startColumn": 30,
                    "endColumn": 34,
                    "lineCount": 1
                }
            },
            {
                "code": "reportMissingParameterType",
                "range": {
                    "startColumn": 30,
                    "endColumn": 34,
                    "lineCount": 1
                }
            },
            {
                "code": "reportUnknownArgumentType",
                "range": {
                    "startColumn": 21,
                    "endColumn": 25,
                    "lineCount": 1
                }
            },
            {
                "code": "reportUnknownVariableType",
                "range": {
                    "startColumn": 8,
                    "endColumn": 18,
                    "lineCount": 1
                }
            },
            {
                "code": "reportUnknownVariableType",
                "range": {
                    "startColumn": 8,
                    "endColumn": 17,
                    "lineCount": 1
                }
            },
            {
                "code": "reportUnknownVariableType",
                "range": {
                    "startColumn": 8,
                    "endColumn": 13,
                    "lineCount": 1
                }
            },
            {
                "code": "reportUnknownArgumentType",
                "range": {
                    "startColumn": 20,
                    "endColumn": 42,
                    "lineCount": 1
                }
            },
            {
                "code": "reportUnknownArgumentType",
                "range": {
                    "startColumn": 50,
                    "endColumn": 59,
                    "lineCount": 1
                }
            },
            {
                "code": "reportUnknownArgumentType",
                "range": {
                    "startColumn": 16,
                    "endColumn": 20,
                    "lineCount": 1
                }
            },
            {
                "code": "reportUnknownArgumentType",
                "range": {
                    "startColumn": 22,
                    "endColumn": 32,
                    "lineCount": 1
                }
            },
            {
                "code": "reportUnknownArgumentType",
                "range": {
                    "startColumn": 34,
                    "endColumn": 43,
                    "lineCount": 1
                }
            },
            {
                "code": "reportUnknownArgumentType",
                "range": {
                    "startColumn": 45,
                    "endColumn": 50,
                    "lineCount": 1
                }
            },
            {
                "code": "reportUnknownVariableType",
                "range": {
                    "startColumn": 15,
                    "endColumn": 20,
                    "lineCount": 1
                }
            },
            {
                "code": "reportUnknownVariableType",
                "range": {
                    "startColumn": 12,
                    "endColumn": 16,
                    "lineCount": 1
                }
            },
            {
                "code": "reportUnknownMemberType",
                "range": {
                    "startColumn": 22,
                    "endColumn": 34,
                    "lineCount": 1
                }
            },
            {
                "code": "reportUnknownArgumentType",
                "range": {
                    "startColumn": 22,
                    "endColumn": 38,
                    "lineCount": 1
                }
            },
            {
                "code": "reportUnknownMemberType",
                "range": {
                    "startColumn": 16,
                    "endColumn": 35,
                    "lineCount": 1
                }
            },
            {
                "code": "reportUnknownMemberType",
                "range": {
                    "startColumn": 16,
                    "endColumn": 41,
                    "lineCount": 1
                }
            },
            {
                "code": "reportUnknownArgumentType",
                "range": {
                    "startColumn": 16,
                    "endColumn": 43,
                    "lineCount": 1
                }
            },
            {
                "code": "reportUnknownMemberType",
                "range": {
                    "startColumn": 52,
                    "endColumn": 65,
                    "lineCount": 1
                }
            },
            {
                "code": "reportUnknownArgumentType",
                "range": {
                    "startColumn": 52,
                    "endColumn": 65,
                    "lineCount": 1
                }
            },
            {
                "code": "reportUnknownMemberType",
                "range": {
                    "startColumn": 29,
                    "endColumn": 42,
                    "lineCount": 1
                }
            },
            {
                "code": "reportUnknownArgumentType",
                "range": {
                    "startColumn": 29,
                    "endColumn": 42,
                    "lineCount": 1
                }
            },
            {
                "code": "reportUnknownArgumentType",
                "range": {
                    "startColumn": 44,
                    "endColumn": 47,
                    "lineCount": 1
                }
            },
            {
                "code": "reportUnknownArgumentType",
                "range": {
                    "startColumn": 35,
                    "endColumn": 39,
                    "lineCount": 1
                }
            },
            {
                "code": "reportUnknownVariableType",
                "range": {
                    "startColumn": 8,
                    "endColumn": 12,
                    "lineCount": 1
                }
            },
            {
                "code": "reportUnknownMemberType",
                "range": {
                    "startColumn": 35,
                    "endColumn": 48,
                    "lineCount": 1
                }
            },
            {
                "code": "reportUnknownArgumentType",
                "range": {
                    "startColumn": 31,
                    "endColumn": 35,
                    "lineCount": 1
                }
            },
            {
                "code": "reportUnknownArgumentType",
                "range": {
                    "startColumn": 37,
                    "endColumn": 41,
                    "lineCount": 1
                }
            },
            {
                "code": "reportAny",
                "range": {
                    "startColumn": 4,
                    "endColumn": 16,
                    "lineCount": 1
                }
            },
            {
                "code": "reportUnknownVariableType",
                "range": {
                    "startColumn": 4,
                    "endColumn": 24,
                    "lineCount": 1
                }
            },
            {
                "code": "reportUnknownMemberType",
                "range": {
                    "startColumn": 36,
                    "endColumn": 41,
                    "lineCount": 1
                }
            },
            {
                "code": "reportUnknownArgumentType",
                "range": {
                    "startColumn": 36,
                    "endColumn": 41,
                    "lineCount": 1
                }
            },
            {
                "code": "reportUnknownArgumentType",
                "range": {
                    "startColumn": 20,
                    "endColumn": 55,
                    "lineCount": 1
                }
            },
            {
                "code": "reportUnknownArgumentType",
                "range": {
                    "startColumn": 22,
                    "endColumn": 42,
                    "lineCount": 1
                }
            }
        ],
        "./modepy/test/test_tools.py": [
            {
                "code": "reportUnknownParameterType",
                "range": {
                    "startColumn": 4,
                    "endColumn": 8,
                    "lineCount": 1
                }
            },
            {
                "code": "reportUnknownParameterType",
                "range": {
                    "startColumn": 9,
                    "endColumn": 14,
                    "lineCount": 1
                }
            },
            {
                "code": "reportMissingParameterType",
                "range": {
                    "startColumn": 9,
                    "endColumn": 14,
                    "lineCount": 1
                }
            },
            {
                "code": "reportUnknownParameterType",
                "range": {
                    "startColumn": 16,
                    "endColumn": 17,
                    "lineCount": 1
                }
            },
            {
                "code": "reportMissingParameterType",
                "range": {
                    "startColumn": 16,
                    "endColumn": 17,
                    "lineCount": 1
                }
            },
            {
                "code": "reportUnknownVariableType",
                "range": {
                    "startColumn": 4,
                    "endColumn": 10,
                    "lineCount": 1
                }
            },
            {
                "code": "reportUnknownArgumentType",
                "range": {
                    "startColumn": 27,
                    "endColumn": 28,
                    "lineCount": 1
                }
            },
            {
                "code": "reportUnknownVariableType",
                "range": {
                    "startColumn": 11,
                    "endColumn": 17,
                    "lineCount": 1
                }
            },
            {
                "code": "reportAny",
                "range": {
                    "startColumn": 4,
                    "endColumn": 15,
                    "lineCount": 1
                }
            },
            {
                "code": "reportUnknownParameterType",
                "range": {
                    "startColumn": 16,
                    "endColumn": 21,
                    "lineCount": 1
                }
            },
            {
                "code": "reportMissingParameterType",
                "range": {
                    "startColumn": 16,
                    "endColumn": 21,
                    "lineCount": 1
                }
            },
            {
                "code": "reportUnknownParameterType",
                "range": {
                    "startColumn": 23,
                    "endColumn": 24,
                    "lineCount": 1
                }
            },
            {
                "code": "reportMissingParameterType",
                "range": {
                    "startColumn": 23,
                    "endColumn": 24,
                    "lineCount": 1
                }
            },
            {
                "code": "reportAny",
                "range": {
                    "startColumn": 11,
                    "endColumn": 47,
                    "lineCount": 1
                }
            },
            {
                "code": "reportUnknownArgumentType",
                "range": {
                    "startColumn": 21,
                    "endColumn": 34,
                    "lineCount": 1
                }
            },
            {
                "code": "reportUnknownParameterType",
                "range": {
                    "startColumn": 4,
                    "endColumn": 8,
                    "lineCount": 1
                }
            },
            {
                "code": "reportUnknownParameterType",
                "range": {
                    "startColumn": 9,
                    "endColumn": 14,
                    "lineCount": 1
                }
            },
            {
                "code": "reportMissingParameterType",
                "range": {
                    "startColumn": 9,
                    "endColumn": 14,
                    "lineCount": 1
                }
            },
            {
                "code": "reportUnknownParameterType",
                "range": {
                    "startColumn": 16,
                    "endColumn": 17,
                    "lineCount": 1
                }
            },
            {
                "code": "reportMissingParameterType",
                "range": {
                    "startColumn": 16,
                    "endColumn": 17,
                    "lineCount": 1
                }
            },
            {
                "code": "reportUnknownVariableType",
                "range": {
                    "startColumn": 4,
                    "endColumn": 10,
                    "lineCount": 1
                }
            },
            {
                "code": "reportUnknownArgumentType",
                "range": {
                    "startColumn": 27,
                    "endColumn": 28,
                    "lineCount": 1
                }
            },
            {
                "code": "reportUnknownVariableType",
                "range": {
                    "startColumn": 11,
                    "endColumn": 17,
                    "lineCount": 1
                }
            },
            {
                "code": "reportUnknownParameterType",
                "range": {
                    "startColumn": 4,
                    "endColumn": 6,
                    "lineCount": 1
                }
            },
            {
                "code": "reportUnknownParameterType",
                "range": {
                    "startColumn": 7,
                    "endColumn": 12,
                    "lineCount": 1
                }
            },
            {
                "code": "reportMissingParameterType",
                "range": {
                    "startColumn": 7,
                    "endColumn": 12,
                    "lineCount": 1
                }
            },
            {
                "code": "reportUnknownParameterType",
                "range": {
                    "startColumn": 14,
                    "endColumn": 15,
                    "lineCount": 1
                }
            },
            {
                "code": "reportMissingParameterType",
                "range": {
                    "startColumn": 14,
                    "endColumn": 15,
                    "lineCount": 1
                }
            },
            {
                "code": "reportUnknownVariableType",
                "range": {
                    "startColumn": 4,
                    "endColumn": 10,
                    "lineCount": 1
                }
            },
            {
                "code": "reportUnknownArgumentType",
                "range": {
                    "startColumn": 27,
                    "endColumn": 28,
                    "lineCount": 1
                }
            },
            {
                "code": "reportUnknownVariableType",
                "range": {
                    "startColumn": 11,
                    "endColumn": 17,
                    "lineCount": 1
                }
            },
            {
                "code": "reportUnknownParameterType",
                "range": {
                    "startColumn": 4,
                    "endColumn": 21,
                    "lineCount": 1
                }
            },
            {
                "code": "reportUnknownParameterType",
                "range": {
                    "startColumn": 22,
                    "endColumn": 23,
                    "lineCount": 1
                }
            },
            {
                "code": "reportMissingParameterType",
                "range": {
                    "startColumn": 22,
                    "endColumn": 23,
                    "lineCount": 1
                }
            },
            {
                "code": "reportUnknownVariableType",
                "range": {
                    "startColumn": 11,
                    "endColumn": 27,
                    "lineCount": 1
                }
            },
            {
                "code": "reportUnknownParameterType",
                "range": {
                    "startColumn": 4,
                    "endColumn": 12,
                    "lineCount": 1
                }
            },
            {
                "code": "reportUnknownParameterType",
                "range": {
                    "startColumn": 13,
                    "endColumn": 14,
                    "lineCount": 1
                }
            },
            {
                "code": "reportMissingParameterType",
                "range": {
                    "startColumn": 13,
                    "endColumn": 14,
                    "lineCount": 1
                }
            },
            {
                "code": "reportUnknownVariableType",
                "range": {
                    "startColumn": 11,
                    "endColumn": 16,
                    "lineCount": 1
                }
            },
            {
                "code": "reportUnknownArgumentType",
                "range": {
                    "startColumn": 83,
                    "endColumn": 5,
                    "lineCount": 17
                }
            },
            {
                "code": "reportUnknownParameterType",
                "range": {
                    "startColumn": 21,
                    "endColumn": 30,
                    "lineCount": 1
                }
            },
            {
                "code": "reportMissingParameterType",
                "range": {
                    "startColumn": 21,
                    "endColumn": 30,
                    "lineCount": 1
                }
            },
            {
                "code": "reportUnknownParameterType",
                "range": {
                    "startColumn": 32,
                    "endColumn": 41,
                    "lineCount": 1
                }
            },
            {
                "code": "reportMissingParameterType",
                "range": {
                    "startColumn": 32,
                    "endColumn": 41,
                    "lineCount": 1
                }
            },
            {
                "code": "reportUnknownParameterType",
                "range": {
                    "startColumn": 43,
                    "endColumn": 47,
                    "lineCount": 1
                }
            },
            {
                "code": "reportMissingParameterType",
                "range": {
                    "startColumn": 43,
                    "endColumn": 47,
                    "lineCount": 1
                }
            },
            {
                "code": "reportUnknownParameterType",
                "range": {
                    "startColumn": 49,
                    "endColumn": 50,
                    "lineCount": 1
                }
            },
            {
                "code": "reportMissingParameterType",
                "range": {
                    "startColumn": 49,
                    "endColumn": 50,
                    "lineCount": 1
                }
            },
            {
                "code": "reportUnknownParameterType",
                "range": {
                    "startColumn": 52,
                    "endColumn": 65,
                    "lineCount": 1
                }
            },
            {
                "code": "reportMissingParameterType",
                "range": {
                    "startColumn": 52,
                    "endColumn": 65,
                    "lineCount": 1
                }
            },
            {
                "code": "reportUnknownArgumentType",
                "range": {
                    "startColumn": 18,
                    "endColumn": 22,
                    "lineCount": 1
                }
            },
            {
                "code": "reportUnknownArgumentType",
                "range": {
                    "startColumn": 24,
                    "endColumn": 25,
                    "lineCount": 1
                }
            },
            {
                "code": "reportUnknownArgumentType",
                "range": {
                    "startColumn": 36,
                    "endColumn": 40,
                    "lineCount": 1
                }
            },
            {
                "code": "reportUnknownArgumentType",
                "range": {
                    "startColumn": 42,
                    "endColumn": 43,
                    "lineCount": 1
                }
            },
            {
                "code": "reportUnknownArgumentType",
                "range": {
                    "startColumn": 61,
                    "endColumn": 65,
                    "lineCount": 1
                }
            },
            {
                "code": "reportUnknownVariableType",
                "range": {
                    "startColumn": 4,
                    "endColumn": 5,
                    "lineCount": 1
                }
            },
            {
                "code": "reportUnknownVariableType",
                "range": {
                    "startColumn": 4,
                    "endColumn": 10,
                    "lineCount": 1
                }
            },
            {
                "code": "reportUnknownArgumentType",
                "range": {
                    "startColumn": 27,
                    "endColumn": 28,
                    "lineCount": 1
                }
            },
            {
                "code": "reportUnreachable",
                "range": {
                    "startColumn": 8,
                    "endColumn": 72,
                    "lineCount": 2
                }
            },
            {
                "code": "reportUnknownMemberType",
                "range": {
                    "startColumn": 30,
                    "endColumn": 44,
                    "lineCount": 1
                }
            },
            {
                "code": "reportUnknownArgumentType",
                "range": {
                    "startColumn": 30,
                    "endColumn": 51,
                    "lineCount": 1
                }
            },
            {
                "code": "reportUnknownArgumentType",
                "range": {
                    "startColumn": 53,
                    "endColumn": 57,
                    "lineCount": 1
                }
            },
            {
                "code": "reportUnknownArgumentType",
                "range": {
                    "startColumn": 59,
                    "endColumn": 60,
                    "lineCount": 1
                }
            },
            {
                "code": "reportAny",
                "range": {
                    "startColumn": 4,
                    "endColumn": 8,
                    "lineCount": 1
                }
            },
            {
                "code": "reportUnknownArgumentType",
                "range": {
                    "startColumn": 15,
                    "endColumn": 33,
                    "lineCount": 1
                }
            },
            {
                "code": "reportUnknownArgumentType",
                "range": {
                    "startColumn": 66,
                    "endColumn": 5,
                    "lineCount": 9
                }
            },
            {
                "code": "reportUnknownParameterType",
                "range": {
                    "startColumn": 29,
                    "endColumn": 38,
                    "lineCount": 1
                }
            },
            {
                "code": "reportMissingParameterType",
                "range": {
                    "startColumn": 29,
                    "endColumn": 38,
                    "lineCount": 1
                }
            },
            {
                "code": "reportUnknownParameterType",
                "range": {
                    "startColumn": 40,
                    "endColumn": 49,
                    "lineCount": 1
                }
            },
            {
                "code": "reportMissingParameterType",
                "range": {
                    "startColumn": 40,
                    "endColumn": 49,
                    "lineCount": 1
                }
            },
            {
                "code": "reportUnknownParameterType",
                "range": {
                    "startColumn": 51,
                    "endColumn": 55,
                    "lineCount": 1
                }
            },
            {
                "code": "reportMissingParameterType",
                "range": {
                    "startColumn": 51,
                    "endColumn": 55,
                    "lineCount": 1
                }
            },
            {
                "code": "reportUnknownParameterType",
                "range": {
                    "startColumn": 57,
                    "endColumn": 58,
                    "lineCount": 1
                }
            },
            {
                "code": "reportMissingParameterType",
                "range": {
                    "startColumn": 57,
                    "endColumn": 58,
                    "lineCount": 1
                }
            },
            {
                "code": "reportUnknownParameterType",
                "range": {
                    "startColumn": 23,
                    "endColumn": 30,
                    "lineCount": 1
                }
            },
            {
                "code": "reportMissingParameterType",
                "range": {
                    "startColumn": 23,
                    "endColumn": 30,
                    "lineCount": 1
                }
            },
            {
                "code": "reportUnknownArgumentType",
                "range": {
                    "startColumn": 40,
                    "endColumn": 44,
                    "lineCount": 1
                }
            },
            {
                "code": "reportUnknownArgumentType",
                "range": {
                    "startColumn": 46,
                    "endColumn": 53,
                    "lineCount": 1
                }
            },
            {
                "code": "reportUnknownArgumentType",
                "range": {
                    "startColumn": 22,
                    "endColumn": 26,
                    "lineCount": 1
                }
            },
            {
                "code": "reportUnknownArgumentType",
                "range": {
                    "startColumn": 28,
                    "endColumn": 35,
                    "lineCount": 1
                }
            },
            {
                "code": "reportUnknownArgumentType",
                "range": {
                    "startColumn": 49,
                    "endColumn": 53,
                    "lineCount": 1
                }
            },
            {
                "code": "reportUnknownVariableType",
                "range": {
                    "startColumn": 8,
                    "endColumn": 9,
                    "lineCount": 1
                }
            },
            {
                "code": "reportUnknownVariableType",
                "range": {
                    "startColumn": 8,
                    "endColumn": 14,
                    "lineCount": 1
                }
            },
            {
                "code": "reportUnknownArgumentType",
                "range": {
                    "startColumn": 31,
                    "endColumn": 32,
                    "lineCount": 1
                }
            },
            {
                "code": "reportUnknownMemberType",
                "range": {
                    "startColumn": 16,
                    "endColumn": 30,
                    "lineCount": 1
                }
            },
            {
                "code": "reportUnknownArgumentType",
                "range": {
                    "startColumn": 16,
                    "endColumn": 37,
                    "lineCount": 1
                }
            },
            {
                "code": "reportUnknownArgumentType",
                "range": {
                    "startColumn": 39,
                    "endColumn": 43,
                    "lineCount": 1
                }
            },
            {
                "code": "reportUnknownArgumentType",
                "range": {
                    "startColumn": 45,
                    "endColumn": 52,
                    "lineCount": 1
                }
            },
            {
                "code": "reportAny",
                "range": {
                    "startColumn": 4,
                    "endColumn": 9,
                    "lineCount": 1
                }
            },
            {
                "code": "reportUnknownArgumentType",
                "range": {
                    "startColumn": 27,
                    "endColumn": 28,
                    "lineCount": 1
                }
            },
            {
                "code": "reportAny",
                "range": {
                    "startColumn": 4,
                    "endColumn": 10,
                    "lineCount": 1
                }
            },
            {
                "code": "reportUnknownArgumentType",
                "range": {
                    "startColumn": 28,
                    "endColumn": 31,
                    "lineCount": 1
                }
            },
            {
                "code": "reportAny",
                "range": {
                    "startColumn": 32,
                    "endColumn": 37,
                    "lineCount": 1
                }
            },
            {
                "code": "reportAny",
                "range": {
                    "startColumn": 52,
                    "endColumn": 58,
                    "lineCount": 1
                }
            },
            {
                "code": "reportUnknownParameterType",
                "range": {
                    "startColumn": 27,
                    "endColumn": 31,
                    "lineCount": 1
                }
            },
            {
                "code": "reportMissingParameterType",
                "range": {
                    "startColumn": 27,
                    "endColumn": 31,
                    "lineCount": 1
                }
            },
            {
                "code": "reportUnknownParameterType",
                "range": {
                    "startColumn": 33,
                    "endColumn": 42,
                    "lineCount": 1
                }
            },
            {
                "code": "reportMissingParameterType",
                "range": {
                    "startColumn": 33,
                    "endColumn": 42,
                    "lineCount": 1
                }
            },
            {
                "code": "reportMissingParameterType",
                "range": {
                    "startColumn": 44,
                    "endColumn": 51,
                    "lineCount": 1
                }
            },
            {
                "code": "reportMissingParameterType",
                "range": {
                    "startColumn": 55,
                    "endColumn": 60,
                    "lineCount": 1
                }
            },
            {
                "code": "reportUnknownVariableType",
                "range": {
                    "startColumn": 4,
                    "endColumn": 9,
                    "lineCount": 1
                }
            },
            {
                "code": "reportAny",
                "range": {
                    "startColumn": 4,
                    "endColumn": 10,
                    "lineCount": 1
                }
            },
            {
                "code": "reportAny",
                "range": {
                    "startColumn": 19,
                    "endColumn": 47,
                    "lineCount": 1
                }
            },
            {
                "code": "reportAny",
                "range": {
                    "startColumn": 39,
                    "endColumn": 45,
                    "lineCount": 1
                }
            },
            {
                "code": "reportAny",
                "range": {
                    "startColumn": 4,
                    "endColumn": 24,
                    "lineCount": 1
                }
            },
            {
                "code": "reportAny",
                "range": {
                    "startColumn": 19,
                    "endColumn": 75,
                    "lineCount": 1
                }
            },
            {
                "code": "reportAny",
                "range": {
                    "startColumn": 53,
                    "endColumn": 73,
                    "lineCount": 1
                }
            },
            {
                "code": "reportUnknownParameterType",
                "range": {
                    "startColumn": 51,
                    "endColumn": 59,
                    "lineCount": 1
                }
            },
            {
                "code": "reportMissingParameterType",
                "range": {
                    "startColumn": 51,
                    "endColumn": 59,
                    "lineCount": 1
                }
            },
            {
                "code": "reportUnknownMemberType",
                "range": {
                    "startColumn": 25,
                    "endColumn": 45,
                    "lineCount": 1
                }
            },
            {
                "code": "reportUnknownArgumentType",
                "range": {
                    "startColumn": 25,
                    "endColumn": 45,
                    "lineCount": 1
                }
            },
            {
                "code": "reportUnknownMemberType",
                "range": {
                    "startColumn": 28,
                    "endColumn": 46,
                    "lineCount": 1
                }
            },
            {
                "code": "reportAny",
                "range": {
                    "startColumn": 42,
                    "endColumn": 61,
                    "lineCount": 1
                }
            },
            {
                "code": "reportAny",
                "range": {
                    "startColumn": 63,
                    "endColumn": 80,
                    "lineCount": 1
                }
            },
            {
                "code": "reportAny",
                "range": {
                    "startColumn": 51,
                    "endColumn": 68,
                    "lineCount": 1
                }
            },
            {
                "code": "reportAny",
                "range": {
                    "startColumn": 4,
                    "endColumn": 21,
                    "lineCount": 1
                }
            },
            {
                "code": "reportAny",
                "range": {
                    "startColumn": 46,
                    "endColumn": 76,
                    "lineCount": 1
                }
            },
            {
                "code": "reportAny",
                "range": {
                    "startColumn": 4,
                    "endColumn": 21,
                    "lineCount": 1
                }
            },
            {
                "code": "reportAny",
                "range": {
                    "startColumn": 47,
                    "endColumn": 78,
                    "lineCount": 1
                }
            },
            {
                "code": "reportUnknownParameterType",
                "range": {
                    "startColumn": 22,
                    "endColumn": 27,
                    "lineCount": 1
                }
            },
            {
                "code": "reportMissingParameterType",
                "range": {
                    "startColumn": 22,
                    "endColumn": 27,
                    "lineCount": 1
                }
            },
            {
                "code": "reportUnknownParameterType",
                "range": {
                    "startColumn": 29,
                    "endColumn": 34,
                    "lineCount": 1
                }
            },
            {
                "code": "reportMissingParameterType",
                "range": {
                    "startColumn": 29,
                    "endColumn": 34,
                    "lineCount": 1
                }
            },
            {
                "code": "reportMissingParameterType",
                "range": {
                    "startColumn": 36,
                    "endColumn": 40,
                    "lineCount": 1
                }
            },
            {
                "code": "reportAny",
                "range": {
                    "startColumn": 19,
                    "endColumn": 27,
                    "lineCount": 1
                }
            },
            {
                "code": "reportUnknownMemberType",
                "range": {
                    "startColumn": 44,
                    "endColumn": 53,
                    "lineCount": 1
                }
            },
            {
                "code": "reportUnknownArgumentType",
                "range": {
                    "startColumn": 44,
                    "endColumn": 53,
                    "lineCount": 1
                }
            },
            {
                "code": "reportAny",
                "range": {
                    "startColumn": 25,
                    "endColumn": 33,
                    "lineCount": 1
                }
            },
            {
                "code": "reportUnknownMemberType",
                "range": {
                    "startColumn": 50,
                    "endColumn": 59,
                    "lineCount": 1
                }
            },
            {
                "code": "reportUnknownArgumentType",
                "range": {
                    "startColumn": 50,
                    "endColumn": 59,
                    "lineCount": 1
                }
            },
            {
                "code": "reportUnknownMemberType",
                "range": {
                    "startColumn": 60,
                    "endColumn": 69,
                    "lineCount": 1
                }
            },
            {
                "code": "reportUnknownArgumentType",
                "range": {
                    "startColumn": 60,
                    "endColumn": 69,
                    "lineCount": 1
                }
            },
            {
                "code": "reportUnknownMemberType",
                "range": {
                    "startColumn": 19,
                    "endColumn": 28,
                    "lineCount": 1
                }
            },
            {
                "code": "reportUnknownArgumentType",
                "range": {
                    "startColumn": 19,
                    "endColumn": 28,
                    "lineCount": 1
                }
            },
            {
                "code": "reportUnknownVariableType",
                "range": {
                    "startColumn": 8,
                    "endColumn": 13,
                    "lineCount": 1
                }
            },
            {
                "code": "reportAny",
                "range": {
                    "startColumn": 24,
                    "endColumn": 47,
                    "lineCount": 1
                }
            },
            {
                "code": "reportAny",
                "range": {
                    "startColumn": 59,
                    "endColumn": 67,
                    "lineCount": 1
                }
            },
            {
                "code": "reportUnknownArgumentType",
                "range": {
                    "startColumn": 35,
                    "endColumn": 40,
                    "lineCount": 1
                }
            },
            {
                "code": "reportUnknownArgumentType",
                "range": {
                    "startColumn": 14,
                    "endColumn": 19,
                    "lineCount": 1
                }
            },
            {
                "code": "reportUnknownParameterType",
                "range": {
                    "startColumn": 21,
                    "endColumn": 25,
                    "lineCount": 1
                }
            },
            {
                "code": "reportMissingParameterType",
                "range": {
                    "startColumn": 21,
                    "endColumn": 25,
                    "lineCount": 1
                }
            },
            {
                "code": "reportUnknownParameterType",
                "range": {
                    "startColumn": 27,
                    "endColumn": 36,
                    "lineCount": 1
                }
            },
            {
                "code": "reportMissingParameterType",
                "range": {
                    "startColumn": 27,
                    "endColumn": 36,
                    "lineCount": 1
                }
            },
            {
                "code": "reportUnknownParameterType",
                "range": {
                    "startColumn": 38,
                    "endColumn": 43,
                    "lineCount": 1
                }
            },
            {
                "code": "reportMissingParameterType",
                "range": {
                    "startColumn": 38,
                    "endColumn": 43,
                    "lineCount": 1
                }
            },
            {
                "code": "reportUnknownVariableType",
                "range": {
                    "startColumn": 8,
                    "endColumn": 13,
                    "lineCount": 1
                }
            },
            {
                "code": "reportUnknownVariableType",
                "range": {
                    "startColumn": 4,
                    "endColumn": 9,
                    "lineCount": 1
                }
            },
            {
                "code": "reportUnknownArgumentType",
                "range": {
                    "startColumn": 29,
                    "endColumn": 34,
                    "lineCount": 1
                }
            },
            {
                "code": "reportUnknownParameterType",
                "range": {
                    "startColumn": 33,
                    "endColumn": 37,
                    "lineCount": 1
                }
            },
            {
                "code": "reportMissingParameterType",
                "range": {
                    "startColumn": 33,
                    "endColumn": 37,
                    "lineCount": 1
                }
            },
            {
                "code": "reportUnknownArgumentType",
                "range": {
                    "startColumn": 18,
                    "endColumn": 22,
                    "lineCount": 1
                }
            },
            {
                "code": "reportUnknownArgumentType",
                "range": {
                    "startColumn": 39,
                    "endColumn": 43,
                    "lineCount": 1
                }
            },
            {
                "code": "reportUnknownArgumentType",
                "range": {
                    "startColumn": 67,
                    "endColumn": 71,
                    "lineCount": 1
                }
            },
            {
                "code": "reportUnknownArgumentType",
                "range": {
                    "startColumn": 45,
                    "endColumn": 49,
                    "lineCount": 1
                }
            },
            {
                "code": "reportUnknownArgumentType",
                "range": {
                    "startColumn": 27,
                    "endColumn": 31,
                    "lineCount": 1
                }
            },
            {
                "code": "reportUnknownParameterType",
                "range": {
                    "startColumn": 56,
                    "endColumn": 60,
                    "lineCount": 1
                }
            },
            {
                "code": "reportMissingParameterType",
                "range": {
                    "startColumn": 56,
                    "endColumn": 60,
                    "lineCount": 1
                }
            },
            {
                "code": "reportUnknownParameterType",
                "range": {
                    "startColumn": 62,
                    "endColumn": 71,
                    "lineCount": 1
                }
            },
            {
                "code": "reportMissingParameterType",
                "range": {
                    "startColumn": 62,
                    "endColumn": 71,
                    "lineCount": 1
                }
            },
            {
                "code": "reportMissingParameterType",
                "range": {
                    "startColumn": 73,
                    "endColumn": 78,
                    "lineCount": 1
                }
            },
            {
                "code": "reportUnknownVariableType",
                "range": {
                    "startColumn": 4,
                    "endColumn": 13,
                    "lineCount": 1
                }
            },
            {
                "code": "reportUnknownParameterType",
                "range": {
                    "startColumn": 36,
                    "endColumn": 40,
                    "lineCount": 1
                }
            },
            {
                "code": "reportMissingParameterType",
                "range": {
                    "startColumn": 36,
                    "endColumn": 40,
                    "lineCount": 1
                }
            },
            {
                "code": "reportUnknownParameterType",
                "range": {
                    "startColumn": 42,
                    "endColumn": 47,
                    "lineCount": 1
                }
            },
            {
                "code": "reportMissingParameterType",
                "range": {
                    "startColumn": 42,
                    "endColumn": 47,
                    "lineCount": 1
                }
            },
            {
                "code": "reportUnknownParameterType",
                "range": {
                    "startColumn": 49,
                    "endColumn": 58,
                    "lineCount": 1
                }
            },
            {
                "code": "reportMissingParameterType",
                "range": {
                    "startColumn": 49,
                    "endColumn": 58,
                    "lineCount": 1
                }
            },
            {
                "code": "reportMissingParameterType",
                "range": {
                    "startColumn": 60,
                    "endColumn": 69,
                    "lineCount": 1
                }
            },
            {
                "code": "reportUnknownVariableType",
                "range": {
                    "startColumn": 4,
                    "endColumn": 9,
                    "lineCount": 1
                }
            },
            {
                "code": "reportUnknownArgumentType",
                "range": {
                    "startColumn": 51,
                    "endColumn": 56,
                    "lineCount": 1
                }
            },
            {
                "code": "reportUnknownArgumentType",
                "range": {
                    "startColumn": 71,
                    "endColumn": 76,
                    "lineCount": 1
                }
            },
            {
                "code": "reportUnknownArgumentType",
                "range": {
                    "startColumn": 34,
                    "endColumn": 39,
                    "lineCount": 1
                }
            },
            {
                "code": "reportUnknownArgumentType",
                "range": {
                    "startColumn": 41,
                    "endColumn": 45,
                    "lineCount": 1
                }
            },
            {
                "code": "reportUnknownArgumentType",
                "range": {
                    "startColumn": 47,
                    "endColumn": 52,
                    "lineCount": 1
                }
            },
            {
                "code": "reportPrivateUsage",
                "range": {
                    "startColumn": 29,
                    "endColumn": 56,
                    "lineCount": 1
                }
            },
            {
                "code": "reportUnknownArgumentType",
                "range": {
                    "startColumn": 40,
                    "endColumn": 45,
                    "lineCount": 1
                }
            },
            {
                "code": "reportUnknownArgumentType",
                "range": {
                    "startColumn": 54,
                    "endColumn": 59,
                    "lineCount": 1
                }
            },
            {
                "code": "reportUnknownMemberType",
                "range": {
                    "startColumn": 10,
                    "endColumn": 20,
                    "lineCount": 1
                }
            },
            {
                "code": "reportUnknownMemberType",
                "range": {
                    "startColumn": 4,
                    "endColumn": 11,
                    "lineCount": 1
                }
            },
            {
                "code": "reportUnknownMemberType",
                "range": {
                    "startColumn": 8,
                    "endColumn": 15,
                    "lineCount": 1
                }
            },
            {
                "code": "reportAny",
                "range": {
                    "startColumn": 16,
                    "endColumn": 29,
                    "lineCount": 1
                }
            },
            {
                "code": "reportUnknownMemberType",
                "range": {
                    "startColumn": 8,
                    "endColumn": 21,
                    "lineCount": 1
                }
            },
            {
                "code": "reportUnknownMemberType",
                "range": {
                    "startColumn": 8,
                    "endColumn": 21,
                    "lineCount": 1
                }
            },
            {
                "code": "reportUnknownMemberType",
                "range": {
                    "startColumn": 8,
                    "endColumn": 15,
                    "lineCount": 1
                }
            },
            {
                "code": "reportAny",
                "range": {
                    "startColumn": 16,
                    "endColumn": 24,
                    "lineCount": 1
                }
            },
            {
                "code": "reportAny",
                "range": {
                    "startColumn": 26,
                    "endColumn": 34,
                    "lineCount": 1
                }
            },
            {
                "code": "reportUnknownMemberType",
                "range": {
                    "startColumn": 12,
                    "endColumn": 26,
                    "lineCount": 1
                }
            },
            {
                "code": "reportAny",
                "range": {
                    "startColumn": 27,
                    "endColumn": 40,
                    "lineCount": 1
                }
            },
            {
                "code": "reportAny",
                "range": {
                    "startColumn": 42,
                    "endColumn": 55,
                    "lineCount": 1
                }
            },
            {
                "code": "reportUnknownMemberType",
                "range": {
                    "startColumn": 8,
                    "endColumn": 20,
                    "lineCount": 1
                }
            },
            {
                "code": "reportUnknownVariableType",
                "range": {
                    "startColumn": 4,
                    "endColumn": 14,
                    "lineCount": 1
                }
            },
            {
                "code": "reportUnknownMemberType",
                "range": {
                    "startColumn": 17,
                    "endColumn": 35,
                    "lineCount": 1
                }
            },
            {
                "code": "reportUnknownMemberType",
                "range": {
                    "startColumn": 17,
                    "endColumn": 41,
                    "lineCount": 1
                }
            },
            {
                "code": "reportUnknownMemberType",
                "range": {
                    "startColumn": 4,
                    "endColumn": 15,
                    "lineCount": 1
                }
            },
            {
                "code": "reportUnknownParameterType",
                "range": {
                    "startColumn": 27,
                    "endColumn": 31,
                    "lineCount": 1
                }
            },
            {
                "code": "reportMissingParameterType",
                "range": {
                    "startColumn": 27,
                    "endColumn": 31,
                    "lineCount": 1
                }
            },
            {
                "code": "reportMissingParameterType",
                "range": {
                    "startColumn": 33,
                    "endColumn": 38,
                    "lineCount": 1
                }
            },
            {
                "code": "reportUnknownArgumentType",
                "range": {
                    "startColumn": 25,
                    "endColumn": 29,
                    "lineCount": 1
                }
            },
            {
                "code": "reportUnknownParameterType",
                "range": {
                    "startColumn": 17,
                    "endColumn": 22,
                    "lineCount": 1
                }
            },
            {
                "code": "reportMissingParameterType",
                "range": {
                    "startColumn": 17,
                    "endColumn": 22,
                    "lineCount": 1
                }
            },
            {
                "code": "reportAny",
                "range": {
                    "startColumn": 4,
                    "endColumn": 16,
                    "lineCount": 1
                }
            },
            {
                "code": "reportAny",
                "range": {
                    "startColumn": 8,
                    "endColumn": 21,
                    "lineCount": 1
                }
            },
            {
                "code": "reportUnknownArgumentType",
                "range": {
                    "startColumn": 19,
                    "endColumn": 41,
                    "lineCount": 1
                }
            },
            {
                "code": "reportUnknownParameterType",
                "range": {
                    "startColumn": 32,
                    "endColumn": 35,
                    "lineCount": 1
                }
            },
            {
                "code": "reportMissingParameterType",
                "range": {
                    "startColumn": 32,
                    "endColumn": 35,
                    "lineCount": 1
                }
            },
            {
                "code": "reportUnknownArgumentType",
                "range": {
                    "startColumn": 34,
                    "endColumn": 51,
                    "lineCount": 1
                }
            },
            {
                "code": "reportUnknownArgumentType",
                "range": {
                    "startColumn": 69,
                    "endColumn": 72,
                    "lineCount": 1
                }
            },
            {
                "code": "reportUnknownVariableType",
                "range": {
                    "startColumn": 8,
                    "endColumn": 15,
                    "lineCount": 1
                }
            },
            {
                "code": "reportArgumentType",
                "range": {
                    "startColumn": 64,
                    "endColumn": 69,
                    "lineCount": 1
                }
            },
            {
                "code": "reportUnknownMemberType",
                "range": {
                    "startColumn": 15,
                    "endColumn": 28,
                    "lineCount": 1
                }
            },
            {
                "code": "reportUnknownArgumentType",
                "range": {
                    "startColumn": 61,
                    "endColumn": 64,
                    "lineCount": 1
                }
            },
            {
                "code": "reportUnknownArgumentType",
                "range": {
                    "startColumn": 23,
                    "endColumn": 26,
                    "lineCount": 1
                }
            },
            {
                "code": "reportUnknownArgumentType",
                "range": {
                    "startColumn": 27,
                    "endColumn": 30,
                    "lineCount": 1
                }
            },
            {
                "code": "reportUnknownVariableType",
                "range": {
                    "startColumn": 16,
                    "endColumn": 35,
                    "lineCount": 1
                }
            },
            {
                "code": "reportUnknownMemberType",
                "range": {
                    "startColumn": 38,
                    "endColumn": 69,
                    "lineCount": 1
                }
            },
            {
                "code": "reportUnknownArgumentType",
                "range": {
                    "startColumn": 46,
                    "endColumn": 56,
                    "lineCount": 1
                }
            },
            {
                "code": "reportAny",
                "range": {
                    "startColumn": 12,
                    "endColumn": 16,
                    "lineCount": 1
                }
            },
            {
                "code": "reportAny",
                "range": {
                    "startColumn": 26,
                    "endColumn": 34,
                    "lineCount": 1
                }
            },
            {
                "code": "reportUnknownVariableType",
                "range": {
                    "startColumn": 12,
                    "endColumn": 24,
                    "lineCount": 1
                }
            },
            {
                "code": "reportUnknownArgumentType",
                "range": {
                    "startColumn": 20,
                    "endColumn": 39,
                    "lineCount": 1
                }
            },
            {
                "code": "reportAny",
                "range": {
                    "startColumn": 34,
                    "endColumn": 38,
                    "lineCount": 1
                }
            },
            {
                "code": "reportUnknownArgumentType",
                "range": {
                    "startColumn": 27,
                    "endColumn": 30,
                    "lineCount": 1
                }
            },
            {
                "code": "reportAny",
                "range": {
                    "startColumn": 16,
                    "endColumn": 37,
                    "lineCount": 1
                }
            },
            {
                "code": "reportAny",
                "range": {
                    "startColumn": 47,
                    "endColumn": 21,
                    "lineCount": 3
                }
            },
            {
                "code": "reportUnknownArgumentType",
                "range": {
                    "startColumn": 20,
                    "endColumn": 74,
                    "lineCount": 1
                }
            },
            {
                "code": "reportUnknownParameterType",
                "range": {
                    "startColumn": 39,
                    "endColumn": 42,
                    "lineCount": 1
                }
            },
            {
                "code": "reportMissingParameterType",
                "range": {
                    "startColumn": 39,
                    "endColumn": 42,
                    "lineCount": 1
                }
            },
            {
                "code": "reportUnknownArgumentType",
                "range": {
                    "startColumn": 34,
                    "endColumn": 51,
                    "lineCount": 1
                }
            },
            {
                "code": "reportUnknownArgumentType",
                "range": {
                    "startColumn": 69,
                    "endColumn": 72,
                    "lineCount": 1
                }
            },
            {
                "code": "reportUnknownVariableType",
                "range": {
                    "startColumn": 4,
                    "endColumn": 7,
                    "lineCount": 1
                }
            },
            {
                "code": "reportArgumentType",
                "range": {
                    "startColumn": 56,
                    "endColumn": 57,
                    "lineCount": 1
                }
            },
            {
                "code": "reportUnknownVariableType",
                "range": {
                    "startColumn": 4,
                    "endColumn": 20,
                    "lineCount": 1
                }
            },
            {
                "code": "reportAny",
                "range": {
                    "startColumn": 8,
                    "endColumn": 24,
                    "lineCount": 1
                }
            },
            {
                "code": "reportUnknownArgumentType",
                "range": {
                    "startColumn": 24,
                    "endColumn": 40,
                    "lineCount": 1
                }
            },
            {
                "code": "reportUnknownVariableType",
                "range": {
                    "startColumn": 4,
                    "endColumn": 18,
                    "lineCount": 1
                }
            },
            {
                "code": "reportUnknownArgumentType",
                "range": {
                    "startColumn": 19,
                    "endColumn": 35,
                    "lineCount": 1
                }
            },
            {
                "code": "reportUnknownArgumentType",
                "range": {
                    "startColumn": 18,
                    "endColumn": 40,
                    "lineCount": 1
                }
            },
            {
                "code": "reportUnknownParameterType",
                "range": {
                    "startColumn": 24,
                    "endColumn": 28,
                    "lineCount": 1
                }
            },
            {
                "code": "reportMissingParameterType",
                "range": {
                    "startColumn": 24,
                    "endColumn": 28,
                    "lineCount": 1
                }
            },
            {
                "code": "reportUnknownParameterType",
                "range": {
                    "startColumn": 30,
                    "endColumn": 39,
                    "lineCount": 1
                }
            },
            {
                "code": "reportMissingParameterType",
                "range": {
                    "startColumn": 30,
                    "endColumn": 39,
                    "lineCount": 1
                }
            },
            {
                "code": "reportUnknownVariableType",
                "range": {
                    "startColumn": 4,
                    "endColumn": 9,
                    "lineCount": 1
                }
            },
            {
                "code": "reportAny",
                "range": {
                    "startColumn": 4,
                    "endColumn": 18,
                    "lineCount": 1
                }
            },
            {
                "code": "reportAny",
                "range": {
                    "startColumn": 4,
                    "endColumn": 21,
                    "lineCount": 1
                }
            },
            {
                "code": "reportAny",
                "range": {
                    "startColumn": 35,
                    "endColumn": 64,
                    "lineCount": 1
                }
            },
            {
                "code": "reportAny",
                "range": {
                    "startColumn": 33,
                    "endColumn": 60,
                    "lineCount": 1
                }
            }
        ],
        "./modepy/tools.py": [
            {
                "code": "reportReturnType",
                "range": {
                    "startColumn": 15,
                    "endColumn": 81,
                    "lineCount": 2
                }
            },
            {
                "code": "reportAny",
                "range": {
                    "startColumn": 15,
                    "endColumn": 40,
                    "lineCount": 3
                }
            },
            {
                "code": "reportUnknownMemberType",
                "range": {
                    "startColumn": 15,
                    "endColumn": 42,
                    "lineCount": 1
                }
            },
            {
                "code": "reportUnknownVariableType",
                "range": {
                    "startColumn": 15,
                    "endColumn": 42,
                    "lineCount": 1
                }
            },
            {
                "code": "reportUnknownMemberType",
                "range": {
                    "startColumn": 16,
                    "endColumn": 30,
                    "lineCount": 1
                }
            },
            {
                "code": "reportAny",
                "range": {
                    "startColumn": 15,
                    "endColumn": 29,
                    "lineCount": 1
                }
            },
            {
                "code": "reportAny",
                "range": {
                    "startColumn": 4,
                    "endColumn": 14,
                    "lineCount": 1
                }
            },
            {
                "code": "reportUnknownMemberType",
                "range": {
                    "startColumn": 11,
                    "endColumn": 39,
                    "lineCount": 1
                }
            },
            {
                "code": "reportUnknownVariableType",
                "range": {
                    "startColumn": 11,
                    "endColumn": 46,
                    "lineCount": 1
                }
            },
            {
                "code": "reportUnknownMemberType",
                "range": {
                    "startColumn": 8,
                    "endColumn": 15,
                    "lineCount": 1
                }
            },
            {
                "code": "reportAny",
                "range": {
                    "startColumn": 16,
                    "endColumn": 24,
                    "lineCount": 1
                }
            },
            {
                "code": "reportUnknownMemberType",
                "range": {
                    "startColumn": 12,
                    "endColumn": 19,
                    "lineCount": 1
                }
            },
            {
                "code": "reportAny",
                "range": {
                    "startColumn": 20,
                    "endColumn": 33,
                    "lineCount": 1
                }
            },
            {
                "code": "reportAny",
                "range": {
                    "startColumn": 42,
                    "endColumn": 50,
                    "lineCount": 1
                }
            },
            {
                "code": "reportAny",
                "range": {
                    "startColumn": 52,
                    "endColumn": 60,
                    "lineCount": 1
                }
            },
            {
                "code": "reportUnknownMemberType",
                "range": {
                    "startColumn": 13,
                    "endColumn": 23,
                    "lineCount": 1
                }
            },
            {
                "code": "reportUnknownMemberType",
                "range": {
                    "startColumn": 8,
                    "endColumn": 23,
                    "lineCount": 1
                }
            },
            {
                "code": "reportAttributeAccessIssue",
                "range": {
                    "startColumn": 11,
                    "endColumn": 23,
                    "lineCount": 1
                }
            },
            {
                "code": "reportUnknownMemberType",
                "range": {
                    "startColumn": 12,
                    "endColumn": 19,
                    "lineCount": 1
                }
            },
            {
                "code": "reportAny",
                "range": {
                    "startColumn": 20,
                    "endColumn": 33,
                    "lineCount": 1
                }
            },
            {
                "code": "reportAny",
                "range": {
                    "startColumn": 35,
                    "endColumn": 48,
                    "lineCount": 1
                }
            },
            {
                "code": "reportUnknownMemberType",
                "range": {
                    "startColumn": 4,
                    "endColumn": 11,
                    "lineCount": 1
                }
            },
            {
                "code": "reportUnknownVariableType",
                "range": {
                    "startColumn": 4,
                    "endColumn": 14,
                    "lineCount": 1
                }
            },
            {
                "code": "reportUnknownMemberType",
                "range": {
                    "startColumn": 17,
                    "endColumn": 78,
                    "lineCount": 1
                }
            },
            {
                "code": "reportUnknownMemberType",
                "range": {
                    "startColumn": 11,
                    "endColumn": 27,
                    "lineCount": 1
                }
            },
            {
                "code": "reportUnknownArgumentType",
                "range": {
                    "startColumn": 42,
                    "endColumn": 52,
                    "lineCount": 1
                }
            },
            {
                "code": "reportUnknownVariableType",
                "range": {
                    "startColumn": 4,
                    "endColumn": 13,
                    "lineCount": 1
                }
            },
            {
                "code": "reportUnknownMemberType",
                "range": {
                    "startColumn": 16,
                    "endColumn": 43,
                    "lineCount": 1
                }
            },
            {
                "code": "reportUnknownMemberType",
                "range": {
                    "startColumn": 25,
                    "endColumn": 30,
                    "lineCount": 1
                }
            },
            {
                "code": "reportUnknownArgumentType",
                "range": {
                    "startColumn": 25,
                    "endColumn": 30,
                    "lineCount": 1
                }
            },
            {
                "code": "reportUnknownMemberType",
                "range": {
                    "startColumn": 32,
                    "endColumn": 40,
                    "lineCount": 1
                }
            },
            {
                "code": "reportUnknownArgumentType",
                "range": {
                    "startColumn": 32,
                    "endColumn": 40,
                    "lineCount": 1
                }
            },
            {
                "code": "reportAny",
                "range": {
                    "startColumn": 4,
                    "endColumn": 18,
                    "lineCount": 1
                }
            },
            {
                "code": "reportAny",
                "range": {
                    "startColumn": 28,
                    "endColumn": 45,
                    "lineCount": 1
                }
            },
            {
                "code": "reportUnknownArgumentType",
                "range": {
                    "startColumn": 35,
                    "endColumn": 44,
                    "lineCount": 1
                }
            },
            {
                "code": "reportUnknownVariableType",
                "range": {
                    "startColumn": 11,
                    "endColumn": 55,
                    "lineCount": 1
                }
            },
            {
                "code": "reportUnknownMemberType",
                "range": {
                    "startColumn": 8,
                    "endColumn": 16,
                    "lineCount": 1
                }
            },
            {
                "code": "reportAny",
                "range": {
                    "startColumn": 17,
                    "endColumn": 30,
                    "lineCount": 1
                }
            },
            {
                "code": "reportUnknownMemberType",
                "range": {
                    "startColumn": 8,
                    "endColumn": 16,
                    "lineCount": 1
                }
            },
            {
                "code": "reportUnknownMemberType",
                "range": {
                    "startColumn": 14,
                    "endColumn": 24,
                    "lineCount": 1
                }
            },
            {
                "code": "reportUnknownMemberType",
                "range": {
                    "startColumn": 8,
                    "endColumn": 15,
                    "lineCount": 1
                }
            },
            {
                "code": "reportUnknownMemberType",
                "range": {
                    "startColumn": 8,
                    "endColumn": 15,
                    "lineCount": 1
                }
            },
            {
                "code": "reportAny",
                "range": {
                    "startColumn": 16,
                    "endColumn": 24,
                    "lineCount": 1
                }
            },
            {
                "code": "reportAny",
                "range": {
                    "startColumn": 26,
                    "endColumn": 34,
                    "lineCount": 1
                }
            },
            {
                "code": "reportUnknownMemberType",
                "range": {
                    "startColumn": 12,
                    "endColumn": 26,
                    "lineCount": 1
                }
            },
            {
                "code": "reportAny",
                "range": {
                    "startColumn": 16,
                    "endColumn": 29,
                    "lineCount": 1
                }
            },
            {
                "code": "reportAny",
                "range": {
                    "startColumn": 31,
                    "endColumn": 44,
                    "lineCount": 1
                }
            },
            {
                "code": "reportUnknownMemberType",
                "range": {
                    "startColumn": 8,
                    "endColumn": 20,
                    "lineCount": 1
                }
            },
            {
                "code": "reportUnknownMemberType",
                "range": {
                    "startColumn": 8,
                    "endColumn": 16,
                    "lineCount": 1
                }
            }
        ]
    }
}<|MERGE_RESOLUTION|>--- conflicted
+++ resolved
@@ -4144,7 +4144,6 @@
         ],
         "./modepy/quadrature/vioreanu_rokhlin.py": [
             {
-<<<<<<< HEAD
                 "code": "reportUnknownVariableType",
                 "range": {
                     "startColumn": 76,
@@ -4259,8 +4258,6 @@
                 }
             },
             {
-=======
->>>>>>> a27cd454
                 "code": "reportUnknownMemberType",
                 "range": {
                     "startColumn": 21,
@@ -4683,118 +4680,6 @@
                 "range": {
                     "startColumn": 13,
                     "endColumn": 40,
-                    "lineCount": 1
-                }
-            },
-            {
-                "code": "reportOverlappingOverload",
-                "range": {
-                    "startColumn": 8,
-                    "endColumn": 15,
-                    "lineCount": 1
-                }
-            },
-            {
-                "code": "reportOverlappingOverload",
-                "range": {
-                    "startColumn": 8,
-                    "endColumn": 15,
-                    "lineCount": 1
-                }
-            },
-            {
-                "code": "reportAny",
-                "range": {
-                    "startColumn": 40,
-                    "endColumn": 46,
-                    "lineCount": 1
-                }
-            },
-            {
-                "code": "reportAny",
-                "range": {
-                    "startColumn": 33,
-                    "endColumn": 39,
-                    "lineCount": 1
-                }
-            },
-            {
-                "code": "reportAny",
-                "range": {
-                    "startColumn": 33,
-                    "endColumn": 39,
-                    "lineCount": 1
-                }
-            },
-            {
-                "code": "reportAny",
-                "range": {
-                    "startColumn": 41,
-                    "endColumn": 47,
-                    "lineCount": 1
-                }
-            },
-            {
-                "code": "reportAny",
-                "range": {
-                    "startColumn": 41,
-                    "endColumn": 47,
-                    "lineCount": 1
-                }
-            },
-            {
-                "code": "reportAny",
-                "range": {
-                    "startColumn": 41,
-                    "endColumn": 47,
-                    "lineCount": 1
-                }
-            },
-            {
-                "code": "reportAny",
-                "range": {
-                    "startColumn": 41,
-                    "endColumn": 47,
-                    "lineCount": 1
-                }
-            },
-            {
-                "code": "reportAny",
-                "range": {
-                    "startColumn": 35,
-                    "endColumn": 41,
-                    "lineCount": 1
-                }
-            },
-            {
-                "code": "reportAny",
-                "range": {
-                    "startColumn": 30,
-                    "endColumn": 36,
-                    "lineCount": 1
-                }
-            },
-            {
-                "code": "reportAny",
-                "range": {
-                    "startColumn": 30,
-                    "endColumn": 36,
-                    "lineCount": 1
-                }
-            },
-            {
-                "code": "reportAny",
-                "range": {
-                    "startColumn": 30,
-                    "endColumn": 36,
-                    "lineCount": 1
-                }
-            },
-            {
-                "code": "reportAny",
-                "range": {
-                    "startColumn": 30,
-                    "endColumn": 36,
                     "lineCount": 1
                 }
             },
