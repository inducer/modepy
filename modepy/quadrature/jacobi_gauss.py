from __future__ import division, absolute_import

__copyright__ = "Copyright (C) 2007 Andreas Kloeckner"

__license__ = """
Permission is hereby granted, free of charge, to any person obtaining a copy
of this software and associated documentation files (the "Software"), to deal
in the Software without restriction, including without limitation the rights
to use, copy, modify, merge, publish, distribute, sublicense, and/or sell
copies of the Software, and to permit persons to whom the Software is
furnished to do so, subject to the following conditions:

The above copyright notice and this permission notice shall be included in
all copies or substantial portions of the Software.

THE SOFTWARE IS PROVIDED "AS IS", WITHOUT WARRANTY OF ANY KIND, EXPRESS OR
IMPLIED, INCLUDING BUT NOT LIMITED TO THE WARRANTIES OF MERCHANTABILITY,
FITNESS FOR A PARTICULAR PURPOSE AND NONINFRINGEMENT. IN NO EVENT SHALL THE
AUTHORS OR COPYRIGHT HOLDERS BE LIABLE FOR ANY CLAIM, DAMAGES OR OTHER
LIABILITY, WHETHER IN AN ACTION OF CONTRACT, TORT OR OTHERWISE, ARISING FROM,
OUT OF OR IN CONNECTION WITH THE SOFTWARE OR THE USE OR OTHER DEALINGS IN
THE SOFTWARE.
"""

from six.moves import range

import numpy as np
import numpy.linalg as la
from modepy.quadrature import Quadrature


class JacobiGaussQuadrature(Quadrature):
    r"""An Gauss quadrature of order *N* associated with the
    Jacobi weight :math:`(1 - x)^\alpha (1 + x)^\beta`,
    where :math:`\alpha, \beta > -1`.

    :arg backend: Either ``"builtin"`` or ``"scipy"``.

    When the ``"builtin"`` back-end is in use, there is an additional requirement
    that :math:`(\alpha, \beta) \not \in \{(-1/2, -1/2)\}`. The ``"scipy"``
    backend has no such restriction.

    The sample points are the roots of the (N+1)-th degree Jacobi polynomial.
    Nodes and weights can be obtained from one of the supported backends
    (builtin, scipy).

    Integrates on the interval :math:`(-1, 1)`.
    The quadrature rule is exact up to degree :math:`2N + 1`.

    Inherits from :class:`modepy.Quadrature`. See there for the interface
    to obtain nodes and weights.
    """
    def __init__(self, alpha, beta, N, backend=None):  # noqa
        # default backend
        if backend is None:
            backend = 'builtin'
        if backend == 'builtin':
            x, w = self.compute_weights_and_nodes(N, alpha, beta)
        elif backend == 'scipy':
            from scipy.special.orthogonal import roots_jacobi
            x, w = roots_jacobi(N + 1, alpha, beta)
        else:
            raise NotImplementedError("Unsupported backend: %s" % backend)

        self.exact_to = 2*N + 1
        Quadrature.__init__(self, x, w)

    @staticmethod
    def compute_weights_and_nodes(N, alpha, beta):  # noqa
        """
        :arg N: order of the Gauss quadrature (the order of exactly
            integrated polynomials is :math:`2 N + 1`).
        :arg alpha: power of :math:`1 - x` in the Jacobi polynomial weight.
        :arg beta: power of :math:`1 + x` in the Jacobi polynomial weight.

        :return: a tuple ``(nodes, weights)`` of quadrature notes and weights.
        """

        # FIXME: This could stand to be upgraded to the Rokhlin algorithm.

        # follows
        # Gene H. Golub, John H. Welsch, Calculation of Gauss Quadrature Rules,
        # Mathematics of Computation, Vol. 23, No. 106 (Apr., 1969), pp. 221-230
        # http://dx.doi.org/10.2307/2004418

        # see also doc/hedge-notes.tm for correspondence with the Jacobi
        # recursion from Hesthaven/Warburton's book

        from math import sqrt

        apb = alpha+beta

        # see Appendix A of Hesthaven/Warburton for these formulas
        def a(n):
            return (2 / (2*n + apb)
                    * sqrt((n * (n+apb) * (n+alpha) * (n+beta))
                        / ((2*n + apb - 1) * (2*n + apb + 1))))

        def b(n):
            if n == 0:
                return -(alpha-beta) / (apb+2)
            else:
                return -(alpha**2 - beta**2) / ((2*n + apb) * (2*n + apb + 2))

        T = np.zeros((N + 1, N + 1))    # noqa: N806

        for n in range(N + 1):
            T[n, n] = b(n)
            if n > 0:
                T[n, n-1] = current_a   # noqa: F821
            if n < N:
                next_a = a(n + 1)
                T[n, n+1] = next_a
                current_a = next_a      # noqa: F841

        assert la.norm(T - T.T) < 1.0e-12
        eigval, eigvec = la.eigh(T)

        assert la.norm(np.dot(T, eigvec) - np.dot(eigvec, np.diag(eigval))) < 1e-12

        from modepy.modes import jacobi
        from functools import partial
        p0 = partial(jacobi, alpha, beta, 0)  # that's a constant, sure
        nodes = eigval
        weights = np.array(
                [eigvec[0, i]**2 / p0(nodes[i])**2 for i in range(N + 1)])

        return nodes, weights


class LegendreGaussQuadrature(JacobiGaussQuadrature):
    """An Gauss quadrature associated with weight 1.

    Integrates on the interval :math:`(-1, 1)`.
    The quadrature rule is exact up to degree :math:`2N + 1`.

    Inherits from :class:`modepy.Quadrature`. See there for the interface
    to obtain nodes and weights.

    (NOTE: Gauss–Legendre quadrature is a special case of Gauss–Jacobi
    quadrature with α = β = 0.)
    """

    def __init__(self, N, backend=None):  # noqa
        JacobiGaussQuadrature.__init__(self, 0, 0, N, backend)


class ChebyshevGaussQuadrature(JacobiGaussQuadrature):
    """Chebyshev-Gauss quadrature of the first/second kind are special cases
    of Gauss–Jacobi quadrature with α = β = -0.5/0.5.

    .. versionadded:: 2019.1
    """

    def __init__(self, N, kind=1, backend=None):  # noqa
        if kind == 1:
            # FIXME: division by zero using built-in backend
            JacobiGaussQuadrature.__init__(self, -0.5, -0.5, N, backend='scipy')
        elif kind == 2:
            JacobiGaussQuadrature.__init__(self, 0.5, 0.5, N, backend=backend)


class GaussGegenbauerQuadrature(JacobiGaussQuadrature):
    """Gauss-Gegenbauer quadrature is a special case of Gauss–Jacobi quadrature
    with α = β.

    .. versionadded:: 2019.1
    """

    def __init__(self, alpha, N, backend=None):  # noqa
        JacobiGaussQuadrature.__init__(self, alpha, alpha, N, backend)


def jacobi_gauss_lobatto_nodes(alpha, beta, N, backend=None):  # noqa
    """Compute the Gauss-Lobatto quadrature
    nodes corresponding to the :class:`JacobiGaussQuadrature`
    with the same parameters.

    Exact to degree :math:`2N - 3`.
    """

    x = np.zeros((N + 1,))
    x[0] = -1
    x[-1] = 1

    if N == 1:
        return x

    x[1:-1] = np.array(
<<<<<<< HEAD
            JacobiGaussQuadrature(
                alpha + 1, beta + 1, N - 2, backend
                ).nodes).real
=======
            JacobiGaussQuadrature(alpha + 1, beta + 1, N - 2, backend).nodes
            ).real
>>>>>>> e2f915b6
    return x


def legendre_gauss_lobatto_nodes(N, backend=None):  # noqa
    """Compute the Legendre-Gauss-Lobatto quadrature nodes.

    Exact to degree :math:`2N - 1`.
    """
    return jacobi_gauss_lobatto_nodes(0, 0, N, backend)<|MERGE_RESOLUTION|>--- conflicted
+++ resolved
@@ -187,14 +187,8 @@
         return x
 
     x[1:-1] = np.array(
-<<<<<<< HEAD
-            JacobiGaussQuadrature(
-                alpha + 1, beta + 1, N - 2, backend
-                ).nodes).real
-=======
             JacobiGaussQuadrature(alpha + 1, beta + 1, N - 2, backend).nodes
             ).real
->>>>>>> e2f915b6
     return x
 
 
