__copyright__ = "Copyright (C) 2013 Andreas Kloeckner"

__license__ = """
Permission is hereby granted, free of charge, to any person obtaining a copy
of this software and associated documentation files (the "Software"), to deal
in the Software without restriction, including without limitation the rights
to use, copy, modify, merge, publish, distribute, sublicense, and/or sell
copies of the Software, and to permit persons to whom the Software is
furnished to do so, subject to the following conditions:

The above copyright notice and this permission notice shall be included in
all copies or substantial portions of the Software.

THE SOFTWARE IS PROVIDED "AS IS", WITHOUT WARRANTY OF ANY KIND, EXPRESS OR
IMPLIED, INCLUDING BUT NOT LIMITED TO THE WARRANTIES OF MERCHANTABILITY,
FITNESS FOR A PARTICULAR PURPOSE AND NONINFRINGEMENT. IN NO EVENT SHALL THE
AUTHORS OR COPYRIGHT HOLDERS BE LIABLE FOR ANY CLAIM, DAMAGES OR OTHER
LIABILITY, WHETHER IN AN ACTION OF CONTRACT, TORT OR OTHERWISE, ARISING FROM,
OUT OF OR IN CONNECTION WITH THE SOFTWARE OR THE USE OR OTHER DEALINGS IN
THE SOFTWARE.
"""

from functools import reduce

import numpy as np
import numpy.linalg as la
from math import sqrt
from pytools import memoize_method, MovedFunctionDeprecationWrapper


try:
    # Python 2.7 and newer
    from math import gamma
except ImportError:
    _have_gamma = False
else:
    _have_gamma = True


if not _have_gamma:
    try:
        from scipy.special import gamma  # noqa
    except ImportError:
        pass
    else:
        _have_gamma = True


if not _have_gamma:
    def gamma(z):  # noqa
        from warnings import warn
        warn("Using makeshift gamma function that only works for integers. "
                "No better one was found.")

        if z != int(z):
            raise RuntimeError("makeshift gamma function doesn't work "
                    "for non-integers")

        g = 1
        for i in range(1, int(z)):
            g = g*i

        return g


class Monomial:
    r"""A monomial

    .. math::

        \alpha \prod_{i=1}^d \xi_i^{e_i}

    where :math:`e` is the vector *exponents*,
    :math:`\alpha` is the scalar *factor*,
    and :math:`xi` is zero at :math:`(-1,\dots,-1)`
    and and one at :math:`(1,\dots,1)`.
    """
    def __init__(self, exponents, factor=1):
        self.exponents = exponents
        self.ones = np.ones((len(self.exponents),))
        self.factor = factor

    def __call__(self, xi):
        """Evaluate the monomial at *xi*.

        :arg: *xi* has shape *(d, ...)*.
        """
        from operator import mul

        x = (xi+1)/2
        return self.factor * \
                reduce(mul, (x[i]**expn
                    for i, expn in enumerate(self.exponents)))

    def simplex_integral(self):
        r"""Integral over the simplex
        :math:`\{\mathbf{x} \in [0, 1]^n: \sum x_i \le 1 \}`."""
        from pytools import factorial
        from operator import mul

        return (self.factor * 2**len(self.exponents)
                * reduce(mul, (factorial(alpha) for alpha in self.exponents))
                / factorial(len(self.exponents)+sum(self.exponents)))

    def hypercube_integral(self):
        """Integral over the hypercube :math:`[0, 1]^n`."""
        from functools import reduce
        return reduce(
                lambda integral, n: integral * 1 / (n + 1),
                self.exponents, 1.0)

    def diff(self, coordinate):
        diff_exp = list(self.exponents)
        orig_exp = diff_exp[coordinate]
        if orig_exp == 0:
            return Monomial(diff_exp, 0)
        diff_exp[coordinate] = orig_exp-1
        return Monomial(diff_exp, self.factor*orig_exp)


# {{{ coordinate mapping

class AffineMap:
    def __init__(self, a, b):
        self.a = np.asarray(a, dtype=np.float64)
        self.b = np.asarray(b, dtype=np.float64)

    def __call__(self, x):
        """Apply the map *self* to a batch of vectors *x*.

        :arg x: has shape *(d, npts)* where *d* is the number of dimensions.
            A (1D) array of shape *(npts,)* is also allowed.
        """

        # This .T goofiness allows both the nD and the 1D case.
        return (np.dot(self.a, x).T + self.b).T

    @property
    @memoize_method
    def jacobian(self):
        return la.det(self.a)

    @property
    @memoize_method
    def inverse(self):
        """The inverse :class:`AffineMap` of *self*."""
        return AffineMap(la.inv(self.a), -la.solve(self.a, self.b))

# }}}


# {{{ simplex coordinate mapping

EQUILATERAL_TO_UNIT_MAP = {
        1: AffineMap([[1]], [0]),
        2: AffineMap([
            [1, -1/sqrt(3)],
            [0,  2/sqrt(3)]],
            [-1/3,   -1/3]),
        3: AffineMap([
            [1, -1/sqrt(3), -1/sqrt(6)],
            [0,  2/sqrt(3), -1/sqrt(6)],
            [0,         0,  sqrt(6)/2]],
            [-1/2,   -1/2,       -1/2])
        }


def equilateral_to_unit(equi):
    return EQUILATERAL_TO_UNIT_MAP[len(equi)](equi)


def unit_vertices(dim):
    result = np.empty((dim+1, dim), np.float64)
    result.fill(-1)

    for i in range(dim):
        result[i+1, i] = 1

    return result


# this should go away
UNIT_VERTICES = {
        0: unit_vertices(0),
        1: unit_vertices(1),
        2: unit_vertices(2),
        3: unit_vertices(3),
        }


def barycentric_to_unit(bary):
    """
    :arg bary: shaped ``(dims+1,npoints)``
    """
    dims = len(bary)-1
    return np.dot(unit_vertices(dims).T, bary)


def unit_to_barycentric(unit):
    """
    :arg unit: shaped ``(dims,npoints)``
    """

    last_bary = 0.5*(unit+1)
    first_bary = 1-np.sum(last_bary, axis=0)
    return np.vstack([first_bary, last_bary])


# /!\ do not reorder these, stuff (node generation) *will* break.
EQUILATERAL_VERTICES = {
        1: np.array([
            [-1],
            [1],
            ]),
        2: np.array([
            [-1, -1/sqrt(3)],
            [1,  -1/sqrt(3)],
            [0,   2/sqrt(3)],
            ]),
        3: np.array([
            [-1, -1/sqrt(3), -1/sqrt(6)],
            [1,  -1/sqrt(3), -1/sqrt(6)],
            [0,   2/sqrt(3), -1/sqrt(6)],
            [0,          0,   3/sqrt(6)],
            ])
        }


def barycentric_to_equilateral(bary):
    dims = len(bary)-1
    return np.dot(EQUILATERAL_VERTICES[dims].T, bary)

# }}}


def pick_random_simplex_unit_coordinate(rng, dims):
    offset = 0.05
    base = -1 + offset
    remaining = 2 - dims*offset
    r = np.zeros(dims, np.float64)
    for j in range(dims):
        rn = rng.uniform(0, remaining)
        r[j] = base + rn
        remaining -= rn
    return r


def pick_random_hypercube_unit_coordinate(rng, dims):
    return np.array([rng.uniform(-1.0, 1.0) for _ in range(dims)])

<<<<<<< HEAD

# {{{ accept_scalar_or_vector decorator

class accept_scalar_or_vector:  # noqa
    def __init__(self, arg_nr, expected_rank):
        """
        :arg arg_nr: The argument number which may be a scalar or a vector,
            one-based.
        """
        self.arg_nr = arg_nr - 1
        self.expected_rank = expected_rank

    def __call__(self, f):

        def wrapper(*args, **kwargs):
            controlling_arg = args[self.arg_nr]
            try:
                shape = controlling_arg.shape
            except AttributeError:
                has_shape = False
            else:
                has_shape = True

            if not has_shape:
                if not self.expected_rank == 1:
                    raise ValueError("cannot pass a scalar to %s" % f)

                controlling_arg = np.array([controlling_arg])
                new_args = args[:self.arg_nr] \
                        + (controlling_arg,) + args[self.arg_nr+1:]
                result = f(*new_args, **kwargs)

                if isinstance(result, tuple):
                    return tuple(r[0] for r in result)
                else:
                    return result[0]

            if len(shape) == self.expected_rank:
                return f(*args, **kwargs)
            elif len(shape) < self.expected_rank:
                controlling_arg = controlling_arg[..., np.newaxis]

                new_args = args[:self.arg_nr] \
                        + (controlling_arg,) + args[self.arg_nr+1:]
                result = f(*new_args, **kwargs)

                if isinstance(result, tuple):
                    return tuple(r[..., 0] for r in result)
                else:
                    return result[..., 0]
            else:
                raise ValueError("argument rank is too large: got %d, expected %d"
                        % (len(shape), self.expected_rank))

        from functools import wraps
        try:
            wrapper = wraps(f)(wrapper)
        except AttributeError:
            pass

        return wrapper

# }}}

=======
>>>>>>> 80f857e9

# {{{ submeshes, plotting helpers

def simplex_submesh(node_tuples):
    """Return a list of tuples of indices into the node list that
    generate a tesselation of the reference element.

    :arg node_tuples: A list of tuples *(i, j, ...)* of integers
        indicating node positions inside the unit element. The
        returned list references indices in this list.

        :func:`pytools.generate_nonnegative_integer_tuples_summing_to_at_most`
        may be used to generate *node_tuples*.
    """
    from pytools import single_valued, add_tuples
    dims = single_valued(len(nt) for nt in node_tuples)

    node_dict = {
            ituple: idx
            for idx, ituple in enumerate(node_tuples)}

    if dims == 1:
        result = []

        def try_add_line(d1, d2):
            try:
                result.append((
                    node_dict[add_tuples(current, d1)],
                    node_dict[add_tuples(current, d2)],
                    ))
            except KeyError:
                pass

        for current in node_tuples:
            try_add_line((0,), (1,),)

        return result
    elif dims == 2:
        # {{{ triangle sub-mesh
        result = []

        def try_add_tri(d1, d2, d3):
            try:
                result.append((
                    node_dict[add_tuples(current, d1)],
                    node_dict[add_tuples(current, d2)],
                    node_dict[add_tuples(current, d3)],
                    ))
            except KeyError:
                pass

        for current in node_tuples:
            # this is a tesselation of a square into two triangles.
            # subtriangles that fall outside of the master triangle are
            # simply not added.

            # positively oriented
            try_add_tri((0, 0), (1, 0), (0, 1))
            try_add_tri((1, 0), (1, 1), (0, 1))

        return result

        # }}}
    elif dims == 3:
        # {{{ tet sub-mesh

        def try_add_tet(d1, d2, d3, d4):
            try:
                result.append((
                    node_dict[add_tuples(current, d1)],
                    node_dict[add_tuples(current, d2)],
                    node_dict[add_tuples(current, d3)],
                    node_dict[add_tuples(current, d4)],
                    ))
            except KeyError:
                pass

        result = []
        for current in node_tuples:
            # this is a tesselation of a cube into six tets.
            # subtets that fall outside of the master tet are simply not added.

            # positively oriented
            try_add_tet((0, 0, 0), (1, 0, 0), (0, 1, 0), (0, 0, 1))
            try_add_tet((1, 0, 1), (1, 0, 0), (0, 0, 1), (0, 1, 0))
            try_add_tet((1, 0, 1), (0, 1, 1), (0, 1, 0), (0, 0, 1))

            try_add_tet((1, 0, 0), (0, 1, 0), (1, 0, 1), (1, 1, 0))
            try_add_tet((0, 1, 1), (0, 1, 0), (1, 1, 0), (1, 0, 1))
            try_add_tet((0, 1, 1), (1, 1, 1), (1, 0, 1), (1, 1, 0))

        return result

        # }}}
    else:
        raise NotImplementedError("%d-dimensional sub-meshes" % dims)


submesh = MovedFunctionDeprecationWrapper(simplex_submesh)


def hypercube_submesh(node_tuples):
    """Return a list of tuples of indices into the node list that
    generate a tesselation of the reference element.

    :arg node_tuples: A list of tuples *(i, j, ...)* of integers
        indicating node positions inside the unit element. The
        returned list references indices in this list.

        :func:`pytools.generate_nonnegative_integer_tuples_below`
        may be used to generate *node_tuples*.

    See also :func:`simplex_submesh`.

    .. versionadded:: 2020.2
    """

    from pytools import single_valued, add_tuples
    dims = single_valued(len(nt) for nt in node_tuples)

    node_dict = {
            ituple: idx
            for idx, ituple in enumerate(node_tuples)}

    from pytools import generate_nonnegative_integer_tuples_below as gnitb

    result = []
    for current in node_tuples:
        try:
            result.append(tuple(
                    node_dict[add_tuples(current, offset)]
                    for offset in gnitb(2, dims)))

        except KeyError:
            pass

    return result


def plot_element_values(n, nodes, values, resample_n=None,
        node_tuples=None, show_nodes=False):
    dims = len(nodes)

    orig_nodes = nodes
    orig_values = values

    if resample_n is not None:
        import modepy as mp
        basis = mp.simplex_onb(dims, n)
        fine_nodes = mp.equidistant_nodes(dims, resample_n)

        values = np.dot(mp.resampling_matrix(basis, fine_nodes, nodes), values)
        nodes = fine_nodes
        n = resample_n

    from pytools import generate_nonnegative_integer_tuples_summing_to_at_most \
            as gnitstam

    if dims == 1:
        import matplotlib.pyplot as pt
        pt.plot(nodes[0], values)
        if show_nodes:
            pt.plot(orig_nodes[0], orig_values, "x")
        pt.show()
    elif dims == 2:
        import mayavi.mlab as mlab
        mlab.triangular_mesh(
                nodes[0], nodes[1], values, submesh(list(gnitstam(n, 2))))
        if show_nodes:
            mlab.points3d(orig_nodes[0], orig_nodes[1], orig_values,
                    scale_factor=0.05)
        mlab.show()
    else:
        raise RuntimeError("unsupported dimensionality %d" % dims)

# }}}


# {{{ lebesgue constant

def _evaluate_lebesgue_function(n, nodes, shape):
    huge_n = 30*n

    from modepy.shapes import get_basis, get_node_tuples
    basis = get_basis(shape, n)
    equi_node_tuples = get_node_tuples(shape, huge_n)
    equi_nodes = (np.array(equi_node_tuples, dtype=np.float64)/huge_n*2 - 1).T

    from modepy.matrices import vandermonde
    vdm = vandermonde(basis, nodes)

    eq_vdm = vandermonde(basis, equi_nodes)
    eq_to_out = la.solve(vdm.T, eq_vdm.T).T

    lebesgue_worst = np.sum(np.abs(eq_to_out), axis=1)

    return lebesgue_worst, equi_node_tuples, equi_nodes


def estimate_lebesgue_constant(n, nodes, shape=None, visualize=False):
    """Estimate the
    `Lebesgue constant
    <https://en.wikipedia.org/wiki/Lebesgue_constant_(interpolation)>`_
    of the *nodes* at polynomial order *n*.

    :arg nodes: an array of shape *(dims, nnodes)* as returned by
        :func:`modepy.warp_and_blend_nodes`.
    :arg shape: a :class:`~modepy.shapes.Shape`.
    :arg visualize: visualize the function that gives rise to the
        returned Lebesgue constant. (2D only for now)
    :return: the Lebesgue constant, a scalar.

    .. versionadded:: 2013.2

    .. versionchanged:: 2020.2

        *domain* parameter was added with support for nodes on the unit
        hypercube (i.e. unit square in 2D and unit cube in 3D).

    .. versionchanged:: 2020.3

        Renamed *domain* to *shape*.
    """
    dims = len(nodes)
    if shape is None:
        from modepy.shapes import Simplex
        shape = Simplex(dims)
    else:
        if shape.dims != dims:
            raise ValueError(f"expected {shape.dims}-dimensional nodes")

    lebesgue_worst, equi_node_tuples, equi_nodes = \
            _evaluate_lebesgue_function(n, nodes, shape)
    lebesgue_constant = np.max(lebesgue_worst)

    if not visualize:
        return lebesgue_constant

    if shape.dims == 2:
        print(f"Lebesgue constant: {lebesgue_constant}")

        from modepy.shapes import Simplex, Hypercube
        if isinstance(shape, Simplex):
            triangles = simplex_submesh(equi_node_tuples)
        elif isinstance(shape, Hypercube):
            triangles = hypercube_submesh(equi_node_tuples)
        else:
            triangles = None

        try:
            import mayavi.mlab as mlab
            mlab.figure(bgcolor=(1, 1, 1))
            mlab.triangular_mesh(
                    equi_nodes[0], equi_nodes[1], lebesgue_worst / lebesgue_constant,
                    triangles)

            x, y = np.mgrid[-1:1:20j, -1:1:20j]
            mlab.mesh(x, y, 0*x,
                    representation="wireframe",
                    color=(0.4, 0.4, 0.4),
                    line_width=0.6)
            cb = mlab.colorbar()
            cb.label_text_property.color = (0, 0, 0)

            mlab.show()
        except ImportError:
            import matplotlib.pyplot as plt

            fig = plt.figure()
            ax = fig.gca()
            ax.grid()
            ax.plot(nodes[0], nodes[1], "ko")
            # NOTE: might be tempted to use `plot_trisurf` here to get a plot
            # like mayavi, but that will be horrendously slow
            p = ax.tricontourf(
                    equi_nodes[0], equi_nodes[1], lebesgue_worst / lebesgue_constant,
                    triangles=triangles,
                    levels=16)
            fig.colorbar(p)
            ax.set_aspect("equal")
            plt.show()
    else:
        raise ValueError(f"visualization is not supported in {shape.dims}D")

    return lebesgue_constant

# }}}


# vim: foldmethod=marker<|MERGE_RESOLUTION|>--- conflicted
+++ resolved
@@ -248,73 +248,6 @@
 def pick_random_hypercube_unit_coordinate(rng, dims):
     return np.array([rng.uniform(-1.0, 1.0) for _ in range(dims)])
 
-<<<<<<< HEAD
-
-# {{{ accept_scalar_or_vector decorator
-
-class accept_scalar_or_vector:  # noqa
-    def __init__(self, arg_nr, expected_rank):
-        """
-        :arg arg_nr: The argument number which may be a scalar or a vector,
-            one-based.
-        """
-        self.arg_nr = arg_nr - 1
-        self.expected_rank = expected_rank
-
-    def __call__(self, f):
-
-        def wrapper(*args, **kwargs):
-            controlling_arg = args[self.arg_nr]
-            try:
-                shape = controlling_arg.shape
-            except AttributeError:
-                has_shape = False
-            else:
-                has_shape = True
-
-            if not has_shape:
-                if not self.expected_rank == 1:
-                    raise ValueError("cannot pass a scalar to %s" % f)
-
-                controlling_arg = np.array([controlling_arg])
-                new_args = args[:self.arg_nr] \
-                        + (controlling_arg,) + args[self.arg_nr+1:]
-                result = f(*new_args, **kwargs)
-
-                if isinstance(result, tuple):
-                    return tuple(r[0] for r in result)
-                else:
-                    return result[0]
-
-            if len(shape) == self.expected_rank:
-                return f(*args, **kwargs)
-            elif len(shape) < self.expected_rank:
-                controlling_arg = controlling_arg[..., np.newaxis]
-
-                new_args = args[:self.arg_nr] \
-                        + (controlling_arg,) + args[self.arg_nr+1:]
-                result = f(*new_args, **kwargs)
-
-                if isinstance(result, tuple):
-                    return tuple(r[..., 0] for r in result)
-                else:
-                    return result[..., 0]
-            else:
-                raise ValueError("argument rank is too large: got %d, expected %d"
-                        % (len(shape), self.expected_rank))
-
-        from functools import wraps
-        try:
-            wrapper = wraps(f)(wrapper)
-        except AttributeError:
-            pass
-
-        return wrapper
-
-# }}}
-
-=======
->>>>>>> 80f857e9
 
 # {{{ submeshes, plotting helpers
 
